--- conflicted
+++ resolved
@@ -163,10 +163,7 @@
 sha3 = "0.10.8"
 shared_memory = "0.12.4"
 shellexpand = "3.1.0"
-<<<<<<< HEAD
 ctrlc = { version = "3.4.5" }
-=======
->>>>>>> cad84a91
 socket2 = { version = "0.5.7", features = ["all"] }
 stop-token = "0.7.0"
 syn = "2.0"
