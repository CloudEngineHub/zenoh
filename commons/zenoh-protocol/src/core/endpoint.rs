--- conflicted
+++ resolved
@@ -497,18 +497,12 @@
     }
 }
 
-<<<<<<< HEAD
-/// A `String` that respects the [`EndPoint`] canon form: `<locator>#<config>`.
-///
-/// Such that `<locator>` is a valid [`Locator`] `<config>` is of the form `<key1>=<value1>;...;<keyN>=<valueN>` where keys are alphabetically sorted.
-=======
 /// A string that respects the [`EndPoint`] canon form: `<locator>[#<config>]`.
 ///
 /// `<locator>` is a valid [`Locator`] and `<config>` is of the form `<key1>=<value1>;...;<keyN>=<valueN>` where keys are alphabetically sorted.
 /// `<config>` is optional and can be provided to configure some aspectes for an [`EndPoint`], e.g. the interface to listen on or connect to.
 ///
 /// A full [`EndPoint`] string is hence in the form of `<proto>/<address>[?<metadata>][#config]`.
->>>>>>> fcbceb07
 #[derive(Clone, PartialEq, Eq, Hash, serde::Serialize, serde::Deserialize)]
 #[serde(into = "String")]
 #[serde(try_from = "String")]
