//
// Copyright (c) 2022 ZettaScale Technology
//
// This program and the accompanying materials are made available under the
// terms of the Eclipse Public License 2.0 which is available at
// http://www.eclipse.org/legal/epl-2.0, or the Apache License, Version 2.0
// which is available at https://www.apache.org/licenses/LICENSE-2.0.
//
// SPDX-License-Identifier: EPL-2.0 OR Apache-2.0
//
// Contributors:
//   ZettaScale Zenoh Team, <zenoh@zettascale.tech>
//
use crate::{
    common::{imsg, ZExtZ64, ZExtZBuf},
    core::{ExprId, Reliability, WireExpr},
    network::Mapping,
    zextz64, zextzbuf,
};
use alloc::borrow::Cow;
pub use common::*;
pub use keyexpr::*;
pub use queryable::*;
pub use subscriber::*;
pub use token::*;

pub mod flag {
    pub const I: u8 = 1 << 5; // 0x20 Interest      if I==1 then the declare is in a response to an Interest with future==false
                              // pub const X: u8 = 1 << 6; // 0x40 Reserved
    pub const Z: u8 = 1 << 7; // 0x80 Extensions    if Z==1 then an extension will follow
}

/// Flags:
/// - I: Interest       If I==1 then interest_id is present
/// - X: Reserved
/// - Z: Extension      If Z==1 then at least one extension is present
///
/// 7 6 5 4 3 2 1 0
/// +-+-+-+-+-+-+-+-+
/// |Z|X|I| DECLARE |
/// +-+-+-+---------+
/// ~interest_id:z32~  if I==1
/// +---------------+
/// ~  [decl_exts]  ~  if Z==1
/// +---------------+
/// ~  declaration  ~
/// +---------------+
///
#[derive(Debug, Clone, PartialEq, Eq)]
pub struct Declare {
    pub interest_id: Option<super::interest::InterestId>,
    pub ext_qos: ext::QoSType,
    pub ext_tstamp: Option<ext::TimestampType>,
    pub ext_nodeid: ext::NodeIdType,
    pub body: DeclareBody,
}

pub mod ext {
    use crate::{
        common::{ZExtZ64, ZExtZBuf},
        zextz64, zextzbuf,
    };

    pub type QoS = zextz64!(0x1, false);
    pub type QoSType = crate::network::ext::QoSType<{ QoS::ID }>;

    pub type Timestamp = zextzbuf!(0x2, false);
    pub type TimestampType = crate::network::ext::TimestampType<{ Timestamp::ID }>;

    pub type NodeId = zextz64!(0x3, true);
    pub type NodeIdType = crate::network::ext::NodeIdType<{ NodeId::ID }>;
}

pub mod id {
    pub const D_KEYEXPR: u8 = 0x00;
    pub const U_KEYEXPR: u8 = 0x01;

    pub const D_SUBSCRIBER: u8 = 0x02;
    pub const U_SUBSCRIBER: u8 = 0x03;

    pub const D_QUERYABLE: u8 = 0x04;
    pub const U_QUERYABLE: u8 = 0x05;

    pub const D_TOKEN: u8 = 0x06;
    pub const U_TOKEN: u8 = 0x07;

    pub const D_FINAL: u8 = 0x1A;
}

#[derive(Debug, Clone, PartialEq, Eq)]
pub enum DeclareBody {
    DeclareKeyExpr(DeclareKeyExpr),
    UndeclareKeyExpr(UndeclareKeyExpr),
    DeclareSubscriber(DeclareSubscriber),
    UndeclareSubscriber(UndeclareSubscriber),
    DeclareQueryable(DeclareQueryable),
    UndeclareQueryable(UndeclareQueryable),
    DeclareToken(DeclareToken),
    UndeclareToken(UndeclareToken),
<<<<<<< HEAD
    DeclareFinal,
=======
    DeclareFinal(DeclareFinal),
>>>>>>> a12d2c80
}

impl DeclareBody {
    #[cfg(feature = "test")]
    pub fn rand() -> Self {
        use rand::Rng;

        let mut rng = rand::thread_rng();

<<<<<<< HEAD
        match rng.gen_range(0..8) {
=======
        match rng.gen_range(0..9) {
>>>>>>> a12d2c80
            0 => DeclareBody::DeclareKeyExpr(DeclareKeyExpr::rand()),
            1 => DeclareBody::UndeclareKeyExpr(UndeclareKeyExpr::rand()),
            2 => DeclareBody::DeclareSubscriber(DeclareSubscriber::rand()),
            3 => DeclareBody::UndeclareSubscriber(UndeclareSubscriber::rand()),
            4 => DeclareBody::DeclareQueryable(DeclareQueryable::rand()),
            5 => DeclareBody::UndeclareQueryable(UndeclareQueryable::rand()),
            6 => DeclareBody::DeclareToken(DeclareToken::rand()),
            7 => DeclareBody::UndeclareToken(UndeclareToken::rand()),
<<<<<<< HEAD
            8 => DeclareBody::DeclareFinal,
=======
            8 => DeclareBody::DeclareFinal(DeclareFinal::rand()),
>>>>>>> a12d2c80
            _ => unreachable!(),
        }
    }
}

impl Declare {
    #[cfg(feature = "test")]
    pub fn rand() -> Self {
        use rand::Rng;

        let mut rng = rand::thread_rng();

        let interest_id = rng
            .gen_bool(0.5)
            .then_some(rng.gen::<super::interest::InterestId>());
        let ext_qos = ext::QoSType::rand();
        let ext_tstamp = rng.gen_bool(0.5).then(ext::TimestampType::rand);
        let ext_nodeid = ext::NodeIdType::rand();
        let body = DeclareBody::rand();

        Self {
            interest_id,
            ext_qos,
            ext_tstamp,
            ext_nodeid,
            body,
        }
    }
}

pub mod common {
    use super::*;

    /// ```text
    /// Flags:
    /// - X: Reserved
    /// - X: Reserved
    /// - Z: Extension      If Z==1 then at least one extension is present
    ///
    /// 7 6 5 4 3 2 1 0
    /// +-+-+-+-+-+-+-+-+
    /// |Z|X|X| D_FINAL |
    /// +---------------+
    /// ~ [final_exts]  ~  if Z==1
    /// +---------------+
    /// ```
    #[derive(Debug, Clone, PartialEq, Eq)]
    pub struct DeclareFinal;

    impl DeclareFinal {
        #[cfg(feature = "test")]
        pub fn rand() -> Self {
            Self
        }
    }

    pub mod ext {
        use super::*;

        /// Flags:
        /// - N: Named          If N==1 then the key expr has name/suffix
        /// - M: Mapping        if M==1 then key expr mapping is the one declared by the sender, else it is the one declared by the receiver
        ///
        ///  7 6 5 4 3 2 1 0
        /// +-+-+-+-+-+-+-+-+
        /// |X|X|X|X|X|X|M|N|
        /// +-+-+-+---------+
        /// ~ key_scope:z16 ~
        /// +---------------+
        /// ~  key_suffix   ~  if N==1 -- <u8;z16>
        /// +---------------+
        ///
        pub type WireExprExt = zextzbuf!(0x0f, true);
        #[derive(Debug, Clone, PartialEq, Eq)]
        pub struct WireExprType {
            pub wire_expr: WireExpr<'static>,
        }

        impl WireExprType {
            pub fn null() -> Self {
                Self {
                    wire_expr: WireExpr {
                        scope: ExprId::MIN,
                        suffix: Cow::from(""),
                        mapping: Mapping::Receiver,
                    },
                }
            }

            pub fn is_null(&self) -> bool {
                self.wire_expr.is_empty()
            }

            #[cfg(feature = "test")]
            pub fn rand() -> Self {
                Self {
                    wire_expr: WireExpr::rand(),
                }
            }
        }
    }
}

pub mod keyexpr {
    use super::*;

    pub mod flag {
        pub const N: u8 = 1 << 5; // 0x20 Named         if N==1 then the key expr has name/suffix
                                  // pub const X: u8 = 1 << 6; // 0x40 Reserved
        pub const Z: u8 = 1 << 7; // 0x80 Extensions    if Z==1 then an extension will follow
    }

    /// ```text
    /// Flags:
    /// - N: Named          If N==1 then the key expr has name/suffix
    /// - X: Reserved
    /// - Z: Extension      If Z==1 then at least one extension is present
    ///
    ///  7 6 5 4 3 2 1 0
    /// +-+-+-+-+-+-+-+-+
    /// |Z|X|N| D_KEXPR |
    /// +---------------+
    /// ~  expr_id:z16  ~
    /// +---------------+
    /// ~ key_scope:z16 ~
    /// +---------------+
    /// ~  key_suffix   ~  if N==1 -- <u8;z16>
    /// +---------------+
    /// ~  [decl_exts]  ~  if Z==1
    /// +---------------+
    /// ```
    #[derive(Debug, Clone, PartialEq, Eq)]
    pub struct DeclareKeyExpr {
        pub id: ExprId,
        pub wire_expr: WireExpr<'static>,
    }

    impl DeclareKeyExpr {
        #[cfg(feature = "test")]
        pub fn rand() -> Self {
            use rand::Rng;
            let mut rng = rand::thread_rng();

            let id: ExprId = rng.gen();
            let wire_expr = WireExpr::rand();

            Self { id, wire_expr }
        }
    }

    /// ```text
    /// Flags:
    /// - X: Reserved
    /// - X: Reserved
    /// - Z: Extension      If Z==1 then at least one extension is present
    ///
    /// 7 6 5 4 3 2 1 0
    /// +-+-+-+-+-+-+-+-+
    /// |Z|X|X| U_KEXPR |
    /// +---------------+
    /// ~  expr_id:z16  ~
    /// +---------------+
    /// ~  [decl_exts]  ~  if Z==1
    /// +---------------+
    /// ```
    #[derive(Debug, Clone, PartialEq, Eq)]
    pub struct UndeclareKeyExpr {
        pub id: ExprId,
    }

    impl UndeclareKeyExpr {
        #[cfg(feature = "test")]
        pub fn rand() -> Self {
            use rand::Rng;
            let mut rng = rand::thread_rng();

            let id: ExprId = rng.gen();

            Self { id }
        }
    }
}

pub mod subscriber {
    use crate::core::EntityId;

    use super::*;

    pub type SubscriberId = EntityId;

    pub mod flag {
        pub const N: u8 = 1 << 5; // 0x20 Named         if N==1 then the key expr has name/suffix
        pub const M: u8 = 1 << 6; // 0x40 Mapping       if M==1 then key expr mapping is the one declared by the sender, else it is the one declared by the receiver
        pub const Z: u8 = 1 << 7; // 0x80 Extensions    if Z==1 then an extension will follow
    }

    /// ```text
    /// Flags:
    /// - N: Named          If N==1 then the key expr has name/suffix
    /// - M: Mapping        if M==1 then key expr mapping is the one declared by the sender, else it is the one declared by the receiver
    /// - Z: Extension      If Z==1 then at least one extension is present
    ///
    /// 7 6 5 4 3 2 1 0
    /// +-+-+-+-+-+-+-+-+
    /// |Z|M|N|  D_SUB  |
    /// +---------------+
    /// ~  subs_id:z32  ~
    /// +---------------+
    /// ~ key_scope:z16 ~
    /// +---------------+
    /// ~  key_suffix   ~  if N==1 -- <u8;z16>
    /// +---------------+
    /// ~  [decl_exts]  ~  if Z==1
    /// +---------------+
    ///
    /// - if R==1 then the subscription is reliable, else it is best effort    ///
    /// ```
    #[derive(Debug, Clone, PartialEq, Eq)]
    pub struct DeclareSubscriber {
        pub id: SubscriberId,
        pub wire_expr: WireExpr<'static>,
        pub ext_info: ext::SubscriberInfo,
    }

    pub mod ext {
        use super::*;

        pub type Info = zextz64!(0x01, false);

        /// # The subscription mode.
        ///
        /// ```text
        ///  7 6 5 4 3 2 1 0
        /// +-+-+-+-+-+-+-+-+
        /// |Z|0_1|    ID   |
        /// +-+-+-+---------+
        /// %  reserved   |R%
        /// +---------------+
        ///
        /// - if R==1 then the subscription is reliable, else it is best effort
        /// - rsv:  Reserved
        /// ```        
        #[derive(Debug, Clone, Copy, PartialEq, Eq)]
        pub struct SubscriberInfo {
            pub reliability: Reliability,
        }

        impl SubscriberInfo {
            pub const R: u64 = 1;

            pub const DEFAULT: Self = Self {
                reliability: Reliability::DEFAULT,
            };

            #[cfg(feature = "test")]
            pub fn rand() -> Self {
                let reliability = Reliability::rand();

                Self { reliability }
            }
        }

        impl Default for SubscriberInfo {
            fn default() -> Self {
                Self::DEFAULT
            }
        }

        impl From<Info> for SubscriberInfo {
            fn from(ext: Info) -> Self {
                let reliability = if imsg::has_option(ext.value, SubscriberInfo::R) {
                    Reliability::Reliable
                } else {
                    Reliability::BestEffort
                };
                Self { reliability }
            }
        }

        impl From<SubscriberInfo> for Info {
            fn from(ext: SubscriberInfo) -> Self {
                let mut v: u64 = 0;
                if ext.reliability == Reliability::Reliable {
                    v |= SubscriberInfo::R;
                }
                Info::new(v)
            }
        }
    }

    impl DeclareSubscriber {
        #[cfg(feature = "test")]
        pub fn rand() -> Self {
            use rand::Rng;
            let mut rng = rand::thread_rng();

            let id: SubscriberId = rng.gen();
            let wire_expr = WireExpr::rand();
            let ext_info = ext::SubscriberInfo::rand();

            Self {
                id,
                wire_expr,
                ext_info,
            }
        }
    }

    /// ```text
    /// Flags:
    /// - X: Reserved
    /// - X: Reserved
    /// - Z: Extension      If Z==1 then at least one extension is present
    ///
    /// 7 6 5 4 3 2 1 0
    /// +-+-+-+-+-+-+-+-+
    /// |Z|X|X|  U_SUB  |
    /// +---------------+
    /// ~  subs_id:z32  ~
    /// +---------------+
    /// ~  [decl_exts]  ~  if Z==1
    /// +---------------+
    /// ```
    #[derive(Debug, Clone, PartialEq, Eq)]
    pub struct UndeclareSubscriber {
        pub id: SubscriberId,
        pub ext_wire_expr: common::ext::WireExprType,
    }

    impl UndeclareSubscriber {
        #[cfg(feature = "test")]
        pub fn rand() -> Self {
            use rand::Rng;
            let mut rng = rand::thread_rng();

            let id: SubscriberId = rng.gen();
            let ext_wire_expr = common::ext::WireExprType::rand();

            Self { id, ext_wire_expr }
        }
    }
}

pub mod queryable {
    use crate::core::EntityId;

    use super::*;

    pub type QueryableId = EntityId;

    pub mod flag {
        pub const N: u8 = 1 << 5; // 0x20 Named         if N==1 then the key expr has name/suffix
        pub const M: u8 = 1 << 6; // 0x40 Mapping       if M==1 then key expr mapping is the one declared by the sender, else it is the one declared by the receiver
        pub const Z: u8 = 1 << 7; // 0x80 Extensions    if Z==1 then an extension will follow
    }

    /// ```text
    /// Flags:
    /// - N: Named          If N==1 then the key expr has name/suffix
    /// - M: Mapping        if M==1 then key expr mapping is the one declared by the sender, else it is the one declared by the receiver
    /// - Z: Extension      If Z==1 then at least one extension is present
    ///
    /// 7 6 5 4 3 2 1 0
    /// +-+-+-+-+-+-+-+-+
    /// |Z|M|N|  D_QBL  |
    /// +---------------+
    /// ~  qbls_id:z32  ~
    /// +---------------+
    /// ~ key_scope:z16 ~
    /// +---------------+
    /// ~  key_suffix   ~  if N==1 -- <u8;z16>
    /// +---------------+
    /// ~  [decl_exts]  ~  if Z==1
    /// +---------------+
    ///
    /// - if R==1 then the queryable is reliable, else it is best effort
    /// - if P==1 then the queryable is pull, else it is push
    /// - if C==1 then the queryable is complete and the N parameter is present
    /// - if D==1 then the queryable distance is present
    /// ```
    #[derive(Debug, Clone, PartialEq, Eq)]
    pub struct DeclareQueryable {
        pub id: QueryableId,
        pub wire_expr: WireExpr<'static>,
        pub ext_info: ext::QueryableInfoType,
    }

    pub mod ext {
        use super::*;

        pub type QueryableInfo = zextz64!(0x01, false);

        pub mod flag {
            pub const C: u8 = 1; // 0x01 Complete      if C==1 then the queryable is complete
        }
        ///
        ///  7 6 5 4 3 2 1 0
        /// +-+-+-+-+-+-+-+-+
        /// |Z|0_1|    ID   |
        /// +-+-+-+---------+
        /// |x|x|x|x|x|x|x|C|
        /// +---------------+
        /// ~ distance <z16>~
        /// +---------------+
        #[derive(Debug, Clone, Copy, PartialEq, Eq)]
        pub struct QueryableInfoType {
            pub complete: bool, // Default false: incomplete
            pub distance: u16,  // Default 0: no distance
        }

        impl QueryableInfoType {
            pub const DEFAULT: Self = Self {
                complete: false,
                distance: 0,
            };

            #[cfg(feature = "test")]
            pub fn rand() -> Self {
                use rand::Rng;
                let mut rng = rand::thread_rng();
                let complete: bool = rng.gen_bool(0.5);
                let distance: u16 = rng.gen();

                Self { complete, distance }
            }
        }

        impl Default for QueryableInfoType {
            fn default() -> Self {
                Self::DEFAULT
            }
        }
    }

    impl DeclareQueryable {
        #[cfg(feature = "test")]
        pub fn rand() -> Self {
            use rand::Rng;
            let mut rng = rand::thread_rng();

            let id: QueryableId = rng.gen();
            let wire_expr = WireExpr::rand();
            let ext_info = ext::QueryableInfoType::rand();

            Self {
                id,
                wire_expr,
                ext_info,
            }
        }
    }

    /// ```text
    /// Flags:
    /// - X: Reserved
    /// - X: Reserved
    /// - Z: Extension      If Z==1 then at least one extension is present
    ///
    /// 7 6 5 4 3 2 1 0
    /// +-+-+-+-+-+-+-+-+
    /// |Z|X|X|  U_QBL  |
    /// +---------------+
    /// ~  qbls_id:z32  ~
    /// +---------------+
    /// ~  [decl_exts]  ~  if Z==1
    /// +---------------+
    /// ```
    #[derive(Debug, Clone, PartialEq, Eq)]
    pub struct UndeclareQueryable {
        pub id: QueryableId,
        pub ext_wire_expr: common::ext::WireExprType,
    }

    impl UndeclareQueryable {
        #[cfg(feature = "test")]
        pub fn rand() -> Self {
            use rand::Rng;
            let mut rng = rand::thread_rng();

            let id: QueryableId = rng.gen();
            let ext_wire_expr = common::ext::WireExprType::rand();

            Self { id, ext_wire_expr }
        }
    }
}

pub mod token {
    use super::*;

    pub type TokenId = u32;

    pub mod flag {
        pub const N: u8 = 1 << 5; // 0x20 Named         if N==1 then the key expr has name/suffix
        pub const M: u8 = 1 << 6; // 0x40 Mapping       if M==1 then key expr mapping is the one declared by the sender, else it is the one declared by the receiver
        pub const Z: u8 = 1 << 7; // 0x80 Extensions    if Z==1 then an extension will follow
    }

    /// ```text
    /// Flags:
    /// - N: Named          If N==1 then the key expr has name/suffix
    /// - M: Mapping        if M==1 then key expr mapping is the one declared by the sender, else it is the one declared by the receiver
    /// - Z: Extension      If Z==1 then at least one extension is present
    ///
    /// 7 6 5 4 3 2 1 0
    /// +-+-+-+-+-+-+-+-+
    /// |Z|M|N|  D_TKN  |
    /// +---------------+
    /// ~ token_id:z32  ~  
    /// +---------------+
    /// ~ key_scope:z16 ~
    /// +---------------+
    /// ~  key_suffix   ~  if N==1 -- <u8;z16>
    /// +---------------+
    /// ~  [decl_exts]  ~  if Z==1
    /// +---------------+
    ///
    /// ```
    #[derive(Debug, Clone, PartialEq, Eq)]
    pub struct DeclareToken {
        pub id: TokenId,
        pub wire_expr: WireExpr<'static>,
    }

    impl DeclareToken {
        #[cfg(feature = "test")]
        pub fn rand() -> Self {
            use rand::Rng;
            let mut rng = rand::thread_rng();

            let id: TokenId = rng.gen();
            let wire_expr = WireExpr::rand();

            Self { id, wire_expr }
        }
    }

    /// ```text
    /// Flags:
    /// - X: Reserved
    /// - X: Reserved
    /// - Z: Extension      If Z==1 then at least one extension is present
    ///
    /// 7 6 5 4 3 2 1 0
    /// +-+-+-+-+-+-+-+-+
    /// |Z|X|X|  U_TKN  |
    /// +---------------+
    /// ~ token_id:z32  ~  
    /// +---------------+
    /// ~  [decl_exts]  ~  if Z==1
    /// +---------------+
    /// ```
    #[derive(Debug, Clone, PartialEq, Eq)]
    pub struct UndeclareToken {
        pub id: TokenId,
        pub ext_wire_expr: common::ext::WireExprType,
    }

    impl UndeclareToken {
        #[cfg(feature = "test")]
        pub fn rand() -> Self {
            use rand::Rng;
            let mut rng = rand::thread_rng();

            let id: TokenId = rng.gen();
            let ext_wire_expr = common::ext::WireExprType::rand();

            Self { id, ext_wire_expr }
        }
    }
}<|MERGE_RESOLUTION|>--- conflicted
+++ resolved
@@ -97,11 +97,7 @@
     UndeclareQueryable(UndeclareQueryable),
     DeclareToken(DeclareToken),
     UndeclareToken(UndeclareToken),
-<<<<<<< HEAD
-    DeclareFinal,
-=======
     DeclareFinal(DeclareFinal),
->>>>>>> a12d2c80
 }
 
 impl DeclareBody {
@@ -111,11 +107,7 @@
 
         let mut rng = rand::thread_rng();
 
-<<<<<<< HEAD
-        match rng.gen_range(0..8) {
-=======
         match rng.gen_range(0..9) {
->>>>>>> a12d2c80
             0 => DeclareBody::DeclareKeyExpr(DeclareKeyExpr::rand()),
             1 => DeclareBody::UndeclareKeyExpr(UndeclareKeyExpr::rand()),
             2 => DeclareBody::DeclareSubscriber(DeclareSubscriber::rand()),
@@ -124,11 +116,7 @@
             5 => DeclareBody::UndeclareQueryable(UndeclareQueryable::rand()),
             6 => DeclareBody::DeclareToken(DeclareToken::rand()),
             7 => DeclareBody::UndeclareToken(UndeclareToken::rand()),
-<<<<<<< HEAD
-            8 => DeclareBody::DeclareFinal,
-=======
             8 => DeclareBody::DeclareFinal(DeclareFinal::rand()),
->>>>>>> a12d2c80
             _ => unreachable!(),
         }
     }
