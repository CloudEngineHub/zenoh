//
// Copyright (c) 2022 ZettaScale Technology
//
// This program and the accompanying materials are made available under the
// terms of the Eclipse Public License 2.0 which is available at
// http://www.eclipse.org/legal/epl-2.0, or the Apache License, Version 2.0
// which is available at https://www.apache.org/licenses/LICENSE-2.0.
//
// SPDX-License-Identifier: EPL-2.0 OR Apache-2.0
//
// Contributors:
//   ZettaScale Zenoh Team, <zenoh@zettascale.tech>
//
use crate::{
    common::{imsg, ZExtZ64, ZExtZBuf},
    core::{ExprId, Reliability, WireExpr},
    network::Mapping,
    zextz64, zextzbuf,
};
use alloc::borrow::Cow;
pub use common::*;
pub use keyexpr::*;
pub use queryable::*;
pub use subscriber::*;
pub use token::*;

pub mod flag {
    pub const I: u8 = 1 << 5; // 0x20 Interest      if I==1 then the declare is in a response to an Interest with future==false
                              // pub const X: u8 = 1 << 6; // 0x40 Reserved
    pub const Z: u8 = 1 << 7; // 0x80 Extensions    if Z==1 then an extension will follow
}

/// Flags:
/// - I: Interest       If I==1 then interest_id is present
/// - X: Reserved
/// - Z: Extension      If Z==1 then at least one extension is present
///
/// 7 6 5 4 3 2 1 0
/// +-+-+-+-+-+-+-+-+
/// |Z|X|I| DECLARE |
/// +-+-+-+---------+
/// ~interest_id:z32~  if I==1
/// +---------------+
/// ~  [decl_exts]  ~  if Z==1
/// +---------------+
/// ~  declaration  ~
/// +---------------+
///
<<<<<<< HEAD
/// *Mode of declaration:
/// - Mode 0b00: Push
/// - Mode 0b01: Response
/// - Mode 0b10: Request
/// - Mode 0b11: RequestContinuous

/// The resolution of a RequestId
pub type DeclareRequestId = u32;
pub type AtomicDeclareRequestId = AtomicU32;

#[derive(Debug, Clone, Copy, PartialEq, Eq)]
pub enum DeclareMode {
    Push,
    Request(DeclareRequestId),
    RequestContinuous(DeclareRequestId),
    Response(DeclareRequestId),
}

impl DeclareMode {
    #[cfg(feature = "test")]
    pub fn rand() -> Self {
        use rand::Rng;

        let mut rng = rand::thread_rng();

        match rng.gen_range(0..4) {
            0 => DeclareMode::Push,
            1 => DeclareMode::Request(rng.gen()),
            2 => DeclareMode::RequestContinuous(rng.gen()),
            3 => DeclareMode::Response(rng.gen()),
            _ => unreachable!(),
        }
    }
}

=======
>>>>>>> a80ce2bd
#[derive(Debug, Clone, PartialEq, Eq)]
pub struct Declare {
    pub interest_id: Option<super::interest::InterestId>,
    pub ext_qos: ext::QoSType,
    pub ext_tstamp: Option<ext::TimestampType>,
    pub ext_nodeid: ext::NodeIdType,
    pub body: DeclareBody,
}

pub mod ext {
    use crate::{
        common::{ZExtZ64, ZExtZBuf},
        zextz64, zextzbuf,
    };

    pub type QoS = zextz64!(0x1, false);
    pub type QoSType = crate::network::ext::QoSType<{ QoS::ID }>;

    pub type Timestamp = zextzbuf!(0x2, false);
    pub type TimestampType = crate::network::ext::TimestampType<{ Timestamp::ID }>;

    pub type NodeId = zextz64!(0x3, true);
    pub type NodeIdType = crate::network::ext::NodeIdType<{ NodeId::ID }>;
}

pub mod id {
    pub const D_KEYEXPR: u8 = 0x00;
    pub const U_KEYEXPR: u8 = 0x01;

    pub const D_SUBSCRIBER: u8 = 0x02;
    pub const U_SUBSCRIBER: u8 = 0x03;

    pub const D_QUERYABLE: u8 = 0x04;
    pub const U_QUERYABLE: u8 = 0x05;

    pub const D_TOKEN: u8 = 0x06;
    pub const U_TOKEN: u8 = 0x07;

    pub const D_FINAL: u8 = 0x1A;
}

#[derive(Debug, Clone, PartialEq, Eq)]
pub enum DeclareBody {
    DeclareKeyExpr(DeclareKeyExpr),
    UndeclareKeyExpr(UndeclareKeyExpr),
    DeclareSubscriber(DeclareSubscriber),
    UndeclareSubscriber(UndeclareSubscriber),
    DeclareQueryable(DeclareQueryable),
    UndeclareQueryable(UndeclareQueryable),
    DeclareToken(DeclareToken),
    UndeclareToken(UndeclareToken),
    DeclareFinal,
}

impl DeclareBody {
    #[cfg(feature = "test")]
    pub fn rand() -> Self {
        use rand::Rng;

        let mut rng = rand::thread_rng();

        match rng.gen_range(0..8) {
            0 => DeclareBody::DeclareKeyExpr(DeclareKeyExpr::rand()),
            1 => DeclareBody::UndeclareKeyExpr(UndeclareKeyExpr::rand()),
            2 => DeclareBody::DeclareSubscriber(DeclareSubscriber::rand()),
            3 => DeclareBody::UndeclareSubscriber(UndeclareSubscriber::rand()),
            4 => DeclareBody::DeclareQueryable(DeclareQueryable::rand()),
            5 => DeclareBody::UndeclareQueryable(UndeclareQueryable::rand()),
            6 => DeclareBody::DeclareToken(DeclareToken::rand()),
            7 => DeclareBody::UndeclareToken(UndeclareToken::rand()),
            8 => DeclareBody::DeclareFinal,
            _ => unreachable!(),
        }
    }
}

impl Declare {
    #[cfg(feature = "test")]
    pub fn rand() -> Self {
        use rand::Rng;

        let mut rng = rand::thread_rng();

        let interest_id = rng
            .gen_bool(0.5)
            .then_some(rng.gen::<super::interest::InterestId>());
        let ext_qos = ext::QoSType::rand();
        let ext_tstamp = rng.gen_bool(0.5).then(ext::TimestampType::rand);
        let ext_nodeid = ext::NodeIdType::rand();
        let body = DeclareBody::rand();

        Self {
            interest_id,
            ext_qos,
            ext_tstamp,
            ext_nodeid,
            body,
        }
    }
}

pub mod common {
    use super::*;

    /// ```text
    /// Flags:
    /// - X: Reserved
    /// - X: Reserved
    /// - Z: Extension      If Z==1 then at least one extension is present
    ///
    /// 7 6 5 4 3 2 1 0
    /// +-+-+-+-+-+-+-+-+
    /// |Z|X|X| D_FINAL |
    /// +---------------+
    /// ~ [final_exts]  ~  if Z==1
    /// +---------------+
    /// ```
    #[derive(Debug, Clone, PartialEq, Eq)]
    pub struct DeclareFinal;

    impl DeclareFinal {
        #[cfg(feature = "test")]
        pub fn rand() -> Self {
            Self
        }
    }

    pub mod ext {
        use super::*;

        /// Flags:
        /// - N: Named          If N==1 then the key expr has name/suffix
        /// - M: Mapping        if M==1 then key expr mapping is the one declared by the sender, else it is the one declared by the receiver
        ///
        ///  7 6 5 4 3 2 1 0
        /// +-+-+-+-+-+-+-+-+
        /// |X|X|X|X|X|X|M|N|
        /// +-+-+-+---------+
        /// ~ key_scope:z16 ~
        /// +---------------+
        /// ~  key_suffix   ~  if N==1 -- <u8;z16>
        /// +---------------+
        ///
        pub type WireExprExt = zextzbuf!(0x0f, true);
        #[derive(Debug, Clone, PartialEq, Eq)]
        pub struct WireExprType {
            pub wire_expr: WireExpr<'static>,
        }

        impl WireExprType {
            pub fn null() -> Self {
                Self {
                    wire_expr: WireExpr {
                        scope: ExprId::MIN,
                        suffix: Cow::from(""),
                        mapping: Mapping::Receiver,
                    },
                }
            }

            pub fn is_null(&self) -> bool {
                self.wire_expr.is_empty()
            }

            #[cfg(feature = "test")]
            pub fn rand() -> Self {
                Self {
                    wire_expr: WireExpr::rand(),
                }
            }
        }
    }
}

pub mod keyexpr {
    use super::*;

    pub mod flag {
        pub const N: u8 = 1 << 5; // 0x20 Named         if N==1 then the key expr has name/suffix
                                  // pub const X: u8 = 1 << 6; // 0x40 Reserved
        pub const Z: u8 = 1 << 7; // 0x80 Extensions    if Z==1 then an extension will follow
    }

    /// ```text
    /// Flags:
    /// - N: Named          If N==1 then the key expr has name/suffix
    /// - X: Reserved
    /// - Z: Extension      If Z==1 then at least one extension is present
    ///
    ///  7 6 5 4 3 2 1 0
    /// +-+-+-+-+-+-+-+-+
    /// |Z|X|N| D_KEXPR |
    /// +---------------+
    /// ~  expr_id:z16  ~
    /// +---------------+
    /// ~ key_scope:z16 ~
    /// +---------------+
    /// ~  key_suffix   ~  if N==1 -- <u8;z16>
    /// +---------------+
    /// ~  [decl_exts]  ~  if Z==1
    /// +---------------+
    /// ```
    #[derive(Debug, Clone, PartialEq, Eq)]
    pub struct DeclareKeyExpr {
        pub id: ExprId,
        pub wire_expr: WireExpr<'static>,
    }

    impl DeclareKeyExpr {
        #[cfg(feature = "test")]
        pub fn rand() -> Self {
            use rand::Rng;
            let mut rng = rand::thread_rng();

            let id: ExprId = rng.gen();
            let wire_expr = WireExpr::rand();

            Self { id, wire_expr }
        }
    }

    /// ```text
    /// Flags:
    /// - X: Reserved
    /// - X: Reserved
    /// - Z: Extension      If Z==1 then at least one extension is present
    ///
    /// 7 6 5 4 3 2 1 0
    /// +-+-+-+-+-+-+-+-+
    /// |Z|X|X| U_KEXPR |
    /// +---------------+
    /// ~  expr_id:z16  ~
    /// +---------------+
    /// ~  [decl_exts]  ~  if Z==1
    /// +---------------+
    /// ```
    #[derive(Debug, Clone, PartialEq, Eq)]
    pub struct UndeclareKeyExpr {
        pub id: ExprId,
    }

    impl UndeclareKeyExpr {
        #[cfg(feature = "test")]
        pub fn rand() -> Self {
            use rand::Rng;
            let mut rng = rand::thread_rng();

            let id: ExprId = rng.gen();

            Self { id }
        }
    }
}

pub mod subscriber {
    use crate::core::EntityId;

    use super::*;

    pub type SubscriberId = EntityId;

    pub mod flag {
        pub const N: u8 = 1 << 5; // 0x20 Named         if N==1 then the key expr has name/suffix
        pub const M: u8 = 1 << 6; // 0x40 Mapping       if M==1 then key expr mapping is the one declared by the sender, else it is the one declared by the receiver
        pub const Z: u8 = 1 << 7; // 0x80 Extensions    if Z==1 then an extension will follow
    }

    /// ```text
    /// Flags:
    /// - N: Named          If N==1 then the key expr has name/suffix
    /// - M: Mapping        if M==1 then key expr mapping is the one declared by the sender, else it is the one declared by the receiver
    /// - Z: Extension      If Z==1 then at least one extension is present
    ///
    /// 7 6 5 4 3 2 1 0
    /// +-+-+-+-+-+-+-+-+
    /// |Z|M|N|  D_SUB  |
    /// +---------------+
    /// ~  subs_id:z32  ~
    /// +---------------+
    /// ~ key_scope:z16 ~
    /// +---------------+
    /// ~  key_suffix   ~  if N==1 -- <u8;z16>
    /// +---------------+
    /// ~  [decl_exts]  ~  if Z==1
    /// +---------------+
    ///
    /// - if R==1 then the subscription is reliable, else it is best effort    ///
    /// ```
    #[derive(Debug, Clone, PartialEq, Eq)]
    pub struct DeclareSubscriber {
        pub id: SubscriberId,
        pub wire_expr: WireExpr<'static>,
        pub ext_info: ext::SubscriberInfo,
    }

    pub mod ext {
        use super::*;

        pub type Info = zextz64!(0x01, false);

        /// # The subscription mode.
        ///
        /// ```text
        ///  7 6 5 4 3 2 1 0
        /// +-+-+-+-+-+-+-+-+
        /// |Z|0_1|    ID   |
        /// +-+-+-+---------+
        /// %  reserved   |R%
        /// +---------------+
        ///
        /// - if R==1 then the subscription is reliable, else it is best effort
        /// - rsv:  Reserved
        /// ```        
        #[derive(Debug, Clone, Copy, PartialEq, Eq)]
        pub struct SubscriberInfo {
            pub reliability: Reliability,
        }

        impl SubscriberInfo {
            pub const R: u64 = 1;

            pub const DEFAULT: Self = Self {
                reliability: Reliability::DEFAULT,
            };

            #[cfg(feature = "test")]
            pub fn rand() -> Self {
                let reliability = Reliability::rand();

                Self { reliability }
            }
        }

        impl Default for SubscriberInfo {
            fn default() -> Self {
                Self::DEFAULT
            }
        }

        impl From<Info> for SubscriberInfo {
            fn from(ext: Info) -> Self {
                let reliability = if imsg::has_option(ext.value, SubscriberInfo::R) {
                    Reliability::Reliable
                } else {
                    Reliability::BestEffort
                };
                Self { reliability }
            }
        }

        impl From<SubscriberInfo> for Info {
            fn from(ext: SubscriberInfo) -> Self {
                let mut v: u64 = 0;
                if ext.reliability == Reliability::Reliable {
                    v |= SubscriberInfo::R;
                }
                Info::new(v)
            }
        }
    }

    impl DeclareSubscriber {
        #[cfg(feature = "test")]
        pub fn rand() -> Self {
            use rand::Rng;
            let mut rng = rand::thread_rng();

            let id: SubscriberId = rng.gen();
            let wire_expr = WireExpr::rand();
            let ext_info = ext::SubscriberInfo::rand();

            Self {
                id,
                wire_expr,
                ext_info,
            }
        }
    }

    /// ```text
    /// Flags:
    /// - X: Reserved
    /// - X: Reserved
    /// - Z: Extension      If Z==1 then at least one extension is present
    ///
    /// 7 6 5 4 3 2 1 0
    /// +-+-+-+-+-+-+-+-+
    /// |Z|X|X|  U_SUB  |
    /// +---------------+
    /// ~  subs_id:z32  ~
    /// +---------------+
    /// ~  [decl_exts]  ~  if Z==1
    /// +---------------+
    /// ```
    #[derive(Debug, Clone, PartialEq, Eq)]
    pub struct UndeclareSubscriber {
        pub id: SubscriberId,
        pub ext_wire_expr: common::ext::WireExprType,
    }

    impl UndeclareSubscriber {
        #[cfg(feature = "test")]
        pub fn rand() -> Self {
            use rand::Rng;
            let mut rng = rand::thread_rng();

            let id: SubscriberId = rng.gen();
            let ext_wire_expr = common::ext::WireExprType::rand();

            Self { id, ext_wire_expr }
        }
    }
}

pub mod queryable {
    use crate::core::EntityId;

    use super::*;

    pub type QueryableId = EntityId;

    pub mod flag {
        pub const N: u8 = 1 << 5; // 0x20 Named         if N==1 then the key expr has name/suffix
        pub const M: u8 = 1 << 6; // 0x40 Mapping       if M==1 then key expr mapping is the one declared by the sender, else it is the one declared by the receiver
        pub const Z: u8 = 1 << 7; // 0x80 Extensions    if Z==1 then an extension will follow
    }

    /// ```text
    /// Flags:
    /// - N: Named          If N==1 then the key expr has name/suffix
    /// - M: Mapping        if M==1 then key expr mapping is the one declared by the sender, else it is the one declared by the receiver
    /// - Z: Extension      If Z==1 then at least one extension is present
    ///
    /// 7 6 5 4 3 2 1 0
    /// +-+-+-+-+-+-+-+-+
    /// |Z|M|N|  D_QBL  |
    /// +---------------+
    /// ~  qbls_id:z32  ~
    /// +---------------+
    /// ~ key_scope:z16 ~
    /// +---------------+
    /// ~  key_suffix   ~  if N==1 -- <u8;z16>
    /// +---------------+
    /// ~  [decl_exts]  ~  if Z==1
    /// +---------------+
    ///
    /// - if R==1 then the queryable is reliable, else it is best effort
    /// - if P==1 then the queryable is pull, else it is push
    /// - if C==1 then the queryable is complete and the N parameter is present
    /// - if D==1 then the queryable distance is present
    /// ```
    #[derive(Debug, Clone, PartialEq, Eq)]
    pub struct DeclareQueryable {
        pub id: QueryableId,
        pub wire_expr: WireExpr<'static>,
        pub ext_info: ext::QueryableInfoType,
    }

    pub mod ext {
        use super::*;

        pub type QueryableInfo = zextz64!(0x01, false);

        pub mod flag {
            pub const C: u8 = 1; // 0x01 Complete      if C==1 then the queryable is complete
        }
        ///
        ///  7 6 5 4 3 2 1 0
        /// +-+-+-+-+-+-+-+-+
        /// |Z|0_1|    ID   |
        /// +-+-+-+---------+
        /// |x|x|x|x|x|x|x|C|
        /// +---------------+
        /// ~ distance <z16>~
        /// +---------------+
        #[derive(Debug, Clone, Copy, PartialEq, Eq)]
        pub struct QueryableInfoType {
            pub complete: bool, // Default false: incomplete
            pub distance: u16,  // Default 0: no distance
        }

        impl QueryableInfoType {
            pub const DEFAULT: Self = Self {
                complete: false,
                distance: 0,
            };

            #[cfg(feature = "test")]
            pub fn rand() -> Self {
                use rand::Rng;
                let mut rng = rand::thread_rng();
                let complete: bool = rng.gen_bool(0.5);
                let distance: u16 = rng.gen();

                Self { complete, distance }
            }
        }

        impl Default for QueryableInfoType {
            fn default() -> Self {
                Self::DEFAULT
            }
        }
    }

    impl DeclareQueryable {
        #[cfg(feature = "test")]
        pub fn rand() -> Self {
            use rand::Rng;
            let mut rng = rand::thread_rng();

            let id: QueryableId = rng.gen();
            let wire_expr = WireExpr::rand();
            let ext_info = ext::QueryableInfoType::rand();

            Self {
                id,
                wire_expr,
                ext_info,
            }
        }
    }

    /// ```text
    /// Flags:
    /// - X: Reserved
    /// - X: Reserved
    /// - Z: Extension      If Z==1 then at least one extension is present
    ///
    /// 7 6 5 4 3 2 1 0
    /// +-+-+-+-+-+-+-+-+
    /// |Z|X|X|  U_QBL  |
    /// +---------------+
    /// ~  qbls_id:z32  ~
    /// +---------------+
    /// ~  [decl_exts]  ~  if Z==1
    /// +---------------+
    /// ```
    #[derive(Debug, Clone, PartialEq, Eq)]
    pub struct UndeclareQueryable {
        pub id: QueryableId,
        pub ext_wire_expr: common::ext::WireExprType,
    }

    impl UndeclareQueryable {
        #[cfg(feature = "test")]
        pub fn rand() -> Self {
            use rand::Rng;
            let mut rng = rand::thread_rng();

            let id: QueryableId = rng.gen();
            let ext_wire_expr = common::ext::WireExprType::rand();

            Self { id, ext_wire_expr }
        }
    }
}

pub mod token {
    use super::*;

    pub type TokenId = u32;

    pub mod flag {
        pub const N: u8 = 1 << 5; // 0x20 Named         if N==1 then the key expr has name/suffix
        pub const M: u8 = 1 << 6; // 0x40 Mapping       if M==1 then key expr mapping is the one declared by the sender, else it is the one declared by the receiver
        pub const Z: u8 = 1 << 7; // 0x80 Extensions    if Z==1 then an extension will follow
    }

    /// ```text
    /// Flags:
    /// - N: Named          If N==1 then the key expr has name/suffix
    /// - M: Mapping        if M==1 then key expr mapping is the one declared by the sender, else it is the one declared by the receiver
    /// - Z: Extension      If Z==1 then at least one extension is present
    ///
    /// 7 6 5 4 3 2 1 0
    /// +-+-+-+-+-+-+-+-+
    /// |Z|M|N|  D_TKN  |
    /// +---------------+
    /// ~ token_id:z32  ~  
    /// +---------------+
    /// ~ key_scope:z16 ~
    /// +---------------+
    /// ~  key_suffix   ~  if N==1 -- <u8;z16>
    /// +---------------+
    /// ~  [decl_exts]  ~  if Z==1
    /// +---------------+
    ///
    /// ```
    #[derive(Debug, Clone, PartialEq, Eq)]
    pub struct DeclareToken {
        pub id: TokenId,
        pub wire_expr: WireExpr<'static>,
    }

    impl DeclareToken {
        #[cfg(feature = "test")]
        pub fn rand() -> Self {
            use rand::Rng;
            let mut rng = rand::thread_rng();

            let id: TokenId = rng.gen();
            let wire_expr = WireExpr::rand();

            Self { id, wire_expr }
        }
    }

    /// ```text
    /// Flags:
    /// - X: Reserved
    /// - X: Reserved
    /// - Z: Extension      If Z==1 then at least one extension is present
    ///
    /// 7 6 5 4 3 2 1 0
    /// +-+-+-+-+-+-+-+-+
    /// |Z|X|X|  U_TKN  |
    /// +---------------+
    /// ~ token_id:z32  ~  
    /// +---------------+
    /// ~  [decl_exts]  ~  if Z==1
    /// +---------------+
    /// ```
    #[derive(Debug, Clone, PartialEq, Eq)]
    pub struct UndeclareToken {
        pub id: TokenId,
        pub ext_wire_expr: common::ext::WireExprType,
    }

    impl UndeclareToken {
        #[cfg(feature = "test")]
        pub fn rand() -> Self {
            use rand::Rng;
            let mut rng = rand::thread_rng();

            let id: TokenId = rng.gen();
            let ext_wire_expr = common::ext::WireExprType::rand();

            Self { id, ext_wire_expr }
        }
    }
}<|MERGE_RESOLUTION|>--- conflicted
+++ resolved
@@ -46,44 +46,6 @@
 /// ~  declaration  ~
 /// +---------------+
 ///
-<<<<<<< HEAD
-/// *Mode of declaration:
-/// - Mode 0b00: Push
-/// - Mode 0b01: Response
-/// - Mode 0b10: Request
-/// - Mode 0b11: RequestContinuous
-
-/// The resolution of a RequestId
-pub type DeclareRequestId = u32;
-pub type AtomicDeclareRequestId = AtomicU32;
-
-#[derive(Debug, Clone, Copy, PartialEq, Eq)]
-pub enum DeclareMode {
-    Push,
-    Request(DeclareRequestId),
-    RequestContinuous(DeclareRequestId),
-    Response(DeclareRequestId),
-}
-
-impl DeclareMode {
-    #[cfg(feature = "test")]
-    pub fn rand() -> Self {
-        use rand::Rng;
-
-        let mut rng = rand::thread_rng();
-
-        match rng.gen_range(0..4) {
-            0 => DeclareMode::Push,
-            1 => DeclareMode::Request(rng.gen()),
-            2 => DeclareMode::RequestContinuous(rng.gen()),
-            3 => DeclareMode::Response(rng.gen()),
-            _ => unreachable!(),
-        }
-    }
-}
-
-=======
->>>>>>> a80ce2bd
 #[derive(Debug, Clone, PartialEq, Eq)]
 pub struct Declare {
     pub interest_id: Option<super::interest::InterestId>,
