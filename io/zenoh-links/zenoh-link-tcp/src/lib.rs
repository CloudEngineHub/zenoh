--- conflicted
+++ resolved
@@ -20,16 +20,9 @@
 use async_std::net::ToSocketAddrs;
 use async_trait::async_trait;
 use std::net::SocketAddr;
-<<<<<<< HEAD
-use zenoh_core::{bail, zconfigurable, Result as ZResult};
+use zenoh_core::{zconfigurable, zerror, Result as ZResult};
 use zenoh_link_commons::LocatorInspector;
 use zenoh_protocol::core::{endpoint::Address, Locator};
-=======
-use zenoh_link_commons::LocatorInspector;
-
-use zenoh_core::{zconfigurable, Result as ZResult};
-use zenoh_protocol_core::Locator;
->>>>>>> 9881d91c
 
 mod unicast;
 pub use unicast::*;
@@ -51,6 +44,7 @@
     fn protocol(&self) -> &str {
         TCP_LOCATOR_PREFIX
     }
+
     async fn is_multicast(&self, _locator: &Locator) -> ZResult<bool> {
         Ok(false)
     }
@@ -69,16 +63,12 @@
     static ref TCP_ACCEPT_THROTTLE_TIME: u64 = 100_000;
 }
 
-<<<<<<< HEAD
-pub async fn get_tcp_addr(address: Address<'_>) -> ZResult<SocketAddr> {
-    let mut addrs = address.as_str().to_socket_addrs().await?;
-    match addrs.next() {
-        Some(address) => Ok(address),
-        None => bail!("Couldn't resolve TCP locator address: {}", address),
-    }
-=======
-pub async fn get_tcp_addrs(address: &Locator) -> ZResult<Vec<SocketAddr>> {
-    let addrs = address.address().to_socket_addrs().await?;
-    Ok(addrs.collect())
->>>>>>> 9881d91c
+pub async fn get_tcp_addrs(address: Address<'_>) -> ZResult<impl Iterator<Item = SocketAddr>> {
+    let iter = address
+        .as_str()
+        .to_socket_addrs()
+        .await
+        .map_err(|e| zerror!("{}", e))?
+        .filter(|x| !x.ip().is_multicast());
+    Ok(iter)
 }