//
// Copyright (c) 2023 ZettaScale Technology
//
// This program and the accompanying materials are made available under the
// terms of the Eclipse Public License 2.0 which is available at
// http://www.eclipse.org/legal/epl-2.0, or the Apache License, Version 2.0
// which is available at https://www.apache.org/licenses/LICENSE-2.0.
//
// SPDX-License-Identifier: EPL-2.0 OR Apache-2.0
//
// Contributors:
//   ZettaScale Zenoh Team, <zenoh@zettascale.tech>
//
use std::{
    collections::HashMap,
    fmt,
    net::{Ipv4Addr, Ipv6Addr, SocketAddr},
    sync::{Arc, Mutex, Weak},
    time::Duration,
};

use async_trait::async_trait;
use tokio::{net::UdpSocket, sync::Mutex as AsyncMutex};
use tokio_util::sync::CancellationToken;
use zenoh_core::{zasynclock, zlock};
use zenoh_link_commons::{
    get_ip_interface_names, ConstructibleLinkManagerUnicast, LinkAuthId, LinkManagerUnicastTrait,
<<<<<<< HEAD
    LinkUnicast, LinkUnicastTrait, NewLinkChannelSender, BIND_INTERFACE,
=======
    LinkUnicast, LinkUnicastTrait, ListenersUnicastIP, NewLinkChannelSender, BIND_INTERFACE,
    BIND_SOCKET,
>>>>>>> 7d213d14
};
use zenoh_protocol::{
    core::{Address, EndPoint, Locator},
    transport::BatchSize,
};
use zenoh_result::{bail, zerror, Error as ZError, ZResult};
use zenoh_sync::Mvar;

use super::{
    get_udp_addrs, socket_addr_to_udp_locator, UDP_ACCEPT_THROTTLE_TIME, UDP_DEFAULT_MTU,
    UDP_MAX_MTU,
};
use crate::listener::ListenersUnicastUDP;

type LinkHashMap = Arc<Mutex<HashMap<(SocketAddr, SocketAddr), Weak<LinkUnicastUdpUnconnected>>>>;
type LinkInput = (Vec<u8>, usize);
type LinkLeftOver = (Vec<u8>, usize, usize);

struct LinkUnicastUdpConnected {
    socket: Arc<UdpSocket>,
}

impl LinkUnicastUdpConnected {
    async fn read(&self, buffer: &mut [u8]) -> ZResult<usize> {
        self.socket
            .recv(buffer)
            .await
            .map_err(|e| zerror!(e).into())
    }

    async fn write(&self, buffer: &[u8]) -> ZResult<usize> {
        self.socket
            .send(buffer)
            .await
            .map_err(|e| zerror!(e).into())
    }

    async fn close(&self) -> ZResult<()> {
        Ok(())
    }
}

struct LinkUnicastUdpUnconnected {
    socket: Weak<UdpSocket>,
    links: LinkHashMap,
    input: Mvar<LinkInput>,
    leftover: AsyncMutex<Option<LinkLeftOver>>,
    close_link_send: flume::Sender<()>,
}

impl LinkUnicastUdpUnconnected {
    async fn received(&self, buffer: Vec<u8>, len: usize) {
        self.input.put((buffer, len)).await;
    }

    async fn read(&self, buffer: &mut [u8]) -> ZResult<usize> {
        let mut guard = zasynclock!(self.leftover);
        let (slice, start, len) = match guard.take() {
            Some(tuple) => tuple,
            None => {
                let (slice, len) = self.input.take().await;
                (slice, 0, len)
            }
        };
        // Copy the read bytes into the target buffer
        let len_min = (len - start).min(buffer.len());
        let end = start + len_min;
        buffer[0..len_min].copy_from_slice(&slice[start..end]);
        if end < len {
            // Store the leftover
            *guard = Some((slice, end, len));
        } else {
            // Recycle the buffer
            drop(slice);
        }
        // Return the amount read
        Ok(len_min)
    }

    async fn write(&self, buffer: &[u8], dst_addr: SocketAddr) -> ZResult<usize> {
        match self.socket.upgrade() {
            Some(socket) => socket
                .send_to(buffer, &dst_addr)
                .await
                .map_err(|e| zerror!(e).into()),
            None => bail!("UDP listener has been dropped"),
        }
    }

    async fn close(&self, src_addr: SocketAddr, dst_addr: SocketAddr) -> ZResult<()> {
        // Delete the link from the list of links
        {
            let mut links = zlock!(self.links);
            links.remove(&(src_addr, dst_addr));
        }
        self.close_link_send.send_async(()).await.unwrap();
        Ok(())
    }
}

enum LinkUnicastUdpVariant {
    Connected(LinkUnicastUdpConnected),
    Unconnected(Arc<LinkUnicastUdpUnconnected>),
}

pub struct LinkUnicastUdp {
    // The source socket address of this link (address used on the local host)
    src_addr: SocketAddr,
    src_locator: Locator,
    // The destination socket address of this link (address used on the remote host)
    dst_addr: SocketAddr,
    dst_locator: Locator,
    // The UDP socket is connected to the peer
    variant: LinkUnicastUdpVariant,
}

impl LinkUnicastUdp {
    fn new(
        src_addr: SocketAddr,
        dst_addr: SocketAddr,
        variant: LinkUnicastUdpVariant,
    ) -> LinkUnicastUdp {
        LinkUnicastUdp {
            src_locator: socket_addr_to_udp_locator(&src_addr),
            dst_locator: socket_addr_to_udp_locator(&dst_addr),
            src_addr,
            dst_addr,
            variant,
        }
    }
}

#[async_trait]
impl LinkUnicastTrait for LinkUnicastUdp {
    async fn close(&self) -> ZResult<()> {
        tracing::trace!("Closing UDP link: {}", self);
        match &self.variant {
            LinkUnicastUdpVariant::Connected(link) => link.close().await,
            LinkUnicastUdpVariant::Unconnected(link) => {
                link.close(self.src_addr, self.dst_addr).await
            }
        }
    }

    async fn write(&self, buffer: &[u8]) -> ZResult<usize> {
        match &self.variant {
            LinkUnicastUdpVariant::Connected(link) => link.write(buffer).await,
            LinkUnicastUdpVariant::Unconnected(link) => link.write(buffer, self.dst_addr).await,
        }
    }

    async fn write_all(&self, buffer: &[u8]) -> ZResult<()> {
        let mut written: usize = 0;
        while written < buffer.len() {
            written += self.write(&buffer[written..]).await?;
        }
        Ok(())
    }

    async fn read(&self, buffer: &mut [u8]) -> ZResult<usize> {
        match &self.variant {
            LinkUnicastUdpVariant::Connected(link) => link.read(buffer).await,
            LinkUnicastUdpVariant::Unconnected(link) => link.read(buffer).await,
        }
    }

    async fn read_exact(&self, buffer: &mut [u8]) -> ZResult<()> {
        let mut read: usize = 0;
        while read < buffer.len() {
            let n = self.read(&mut buffer[read..]).await?;
            read += n;
        }
        Ok(())
    }

    #[inline(always)]
    fn get_src(&self) -> &Locator {
        &self.src_locator
    }

    #[inline(always)]
    fn get_dst(&self) -> &Locator {
        &self.dst_locator
    }

    #[inline(always)]
    fn get_mtu(&self) -> BatchSize {
        *UDP_DEFAULT_MTU
    }

    #[inline(always)]
    fn get_interface_names(&self) -> Vec<String> {
        get_ip_interface_names(&self.src_addr)
    }

    #[inline(always)]
    fn is_reliable(&self) -> bool {
        super::IS_RELIABLE
    }

    #[inline(always)]
    fn is_streamed(&self) -> bool {
        false
    }

    #[inline(always)]
    fn get_auth_id(&self) -> &LinkAuthId {
        &LinkAuthId::Udp
    }
}

impl fmt::Display for LinkUnicastUdp {
    fn fmt(&self, f: &mut fmt::Formatter<'_>) -> fmt::Result {
        write!(f, "{} => {}", self.src_addr, self.dst_addr)?;
        Ok(())
    }
}

impl fmt::Debug for LinkUnicastUdp {
    fn fmt(&self, f: &mut fmt::Formatter<'_>) -> fmt::Result {
        f.debug_struct("Udp")
            .field("src", &self.src_addr)
            .field("dst", &self.dst_addr)
            .finish()
    }
}

pub struct LinkManagerUnicastUdp {
    manager: NewLinkChannelSender,
    listeners: ListenersUnicastUDP,
}

impl LinkManagerUnicastUdp {
    pub fn new(manager: NewLinkChannelSender) -> Self {
        Self {
            manager,
            listeners: ListenersUnicastUDP::new(),
        }
    }
}
impl ConstructibleLinkManagerUnicast<()> for LinkManagerUnicastUdp {
    fn new(new_link_sender: NewLinkChannelSender, _: ()) -> ZResult<Self> {
        Ok(Self::new(new_link_sender))
    }
}

impl LinkManagerUnicastUdp {
    async fn new_link_inner(
        &self,
        dst_addr: &SocketAddr,
        iface: Option<&str>,
        bind_socket: Option<&str>,
    ) -> ZResult<(UdpSocket, SocketAddr, SocketAddr)> {
        let src_socket_addr = if let Some(bind_socket) = bind_socket {
            let address = Address::from(bind_socket);
            get_udp_addrs(address)
                .await?
                .next()
                .ok_or_else(|| zerror!("No UDP socket addr found bound to {}", address))?
        } else if dst_addr.is_ipv4() {
            SocketAddr::new(Ipv4Addr::UNSPECIFIED.into(), 0)
        } else {
            SocketAddr::new(Ipv6Addr::UNSPECIFIED.into(), 0)
        };

        // Establish a UDP socket
        let socket = UdpSocket::bind(src_socket_addr).await.map_err(|e| {
            let e = zerror!(
                "Can not create a new UDP link bound to {}: {}",
                src_socket_addr,
                e
            );
            tracing::warn!("{}", e);
            e
        })?;

        if let Some(iface) = iface {
            zenoh_util::net::set_bind_to_device_udp_socket(&socket, iface)?;
        }

        // Connect the socket to the remote address
        socket.connect(dst_addr).await.map_err(|e| {
            let e = zerror!("Can not connect a new UDP link to {}: {}", dst_addr, e);
            tracing::warn!("{}", e);
            e
        })?;

        // Get source and destination UDP addresses
        let src_addr = socket.local_addr().map_err(|e| {
            let e = zerror!(
                "Can not get local_addr for UDP link bound src {}: to :{} : {}",
                src_socket_addr,
                dst_addr,
                e
            );
            tracing::warn!("{}", e);
            e
        })?;

        let dst_addr = socket.peer_addr().map_err(|e| {
            let e = zerror!(
                "Can not get peer_addr for UDP link bound src {}: to :{} : {}",
                src_socket_addr,
                dst_addr,
                e
            );
            tracing::warn!("{}", e);
            e
        })?;

        Ok((socket, src_addr, dst_addr))
    }

    async fn new_listener_inner(
        &self,
        addr: &SocketAddr,
        iface: Option<&str>,
    ) -> ZResult<(UdpSocket, SocketAddr)> {
        // Bind the UDP socket
        let socket = UdpSocket::bind(addr).await.map_err(|e| {
            let e = zerror!("Can not create a new UDP listener on {}: {}", addr, e);
            tracing::warn!("{}", e);
            e
        })?;

        if let Some(iface) = iface {
            zenoh_util::net::set_bind_to_device_udp_socket(&socket, iface)?;
        }

        let local_addr = socket.local_addr().map_err(|e| {
            let e = zerror!("Can not create a new UDP listener on {}: {}", addr, e);
            tracing::warn!("{}", e);
            e
        })?;

        Ok((socket, local_addr))
    }
}

#[async_trait]
impl LinkManagerUnicastTrait for LinkManagerUnicastUdp {
    async fn new_link(&self, endpoint: EndPoint) -> ZResult<LinkUnicast> {
        let dst_addrs = get_udp_addrs(endpoint.address())
            .await?
            .filter(|a| !a.ip().is_multicast());
        let config = endpoint.config();
        let iface = config.get(BIND_INTERFACE);

        if let (Some(_), Some(_)) = (config.get(BIND_INTERFACE), config.get(BIND_SOCKET)) {
            bail!(
                "Using Config options `iface` and `bind` in conjunction is unsupported at this time {} {:?}",
                BIND_INTERFACE,
                BIND_SOCKET
            )
        }

        let bind_socket = config.get(BIND_SOCKET);

        let mut errs: Vec<ZError> = vec![];
        for da in dst_addrs {
            match self.new_link_inner(&da, iface, bind_socket).await {
                Ok((socket, src_addr, dst_addr)) => {
                    // Create UDP link
                    let link = Arc::new(LinkUnicastUdp::new(
                        src_addr,
                        dst_addr,
                        LinkUnicastUdpVariant::Connected(LinkUnicastUdpConnected {
                            socket: Arc::new(socket),
                        }),
                    ));

                    return Ok(LinkUnicast(link));
                }
                Err(e) => {
                    errs.push(e);
                }
            }
        }

        if errs.is_empty() {
            errs.push(zerror!("No UDP unicast addresses available").into());
        }

        bail!(
            "Can not create a new UDP link bound to {}: {:?}",
            endpoint,
            errs
        )
    }

    async fn new_listener(&self, mut endpoint: EndPoint) -> ZResult<Locator> {
        let addrs = get_udp_addrs(endpoint.address())
            .await?
            .filter(|a| !a.ip().is_multicast());
        let config = endpoint.config();
        let iface = config.get(BIND_INTERFACE);

        let mut errs: Vec<ZError> = vec![];
        for da in addrs {
            match self.new_listener_inner(&da, iface).await {
                Ok((socket, local_addr)) => {
                    // Update the endpoint locator address
                    endpoint = EndPoint::new(
                        endpoint.protocol(),
                        local_addr.to_string(),
                        endpoint.metadata(),
                        endpoint.config(),
                    )?;

                    let listener_cancellation_token =
                        self.listeners.listeners_cancellation_token.child_token();

                    let (sender, receiver) = flume::bounded(1);
                    let task = {
                        let token = listener_cancellation_token.clone();
                        let manager = self.manager.clone();

                        async move { accept_read_task(socket, token, receiver, manager).await }
                    };

                    let locator = endpoint.to_locator();
                    self.listeners
                        .add_listener(endpoint, local_addr, task, sender)
                        .await?;

                    return Ok(locator);
                }
                Err(e) => {
                    errs.push(e);
                }
            }
        }

        if errs.is_empty() {
            errs.push(zerror!("No UDP unicast addresses available").into());
        }

        bail!(
            "Can not create a new UDP listener bound to {}: {:?}",
            endpoint,
            errs
        )
    }

    async fn del_listener(&self, endpoint: &EndPoint) -> ZResult<()> {
        let addrs = get_udp_addrs(endpoint.address())
            .await?
            .filter(|x| !x.ip().is_multicast());

        // Stop the listener
        let mut errs: Vec<ZError> = vec![];
        let mut failed = true;
        for a in addrs {
            match self.listeners.del_listener(a).await {
                Ok(_) => {
                    failed = false;
                    break;
                }
                Err(err) => {
                    errs.push(zerror!("{}", err).into());
                }
            }
        }

        if failed {
            bail!(
                "Can not delete the TCP listener bound to {}: {:?}",
                endpoint,
                errs
            )
        }
        Ok(())
    }

    async fn get_listeners(&self) -> Vec<EndPoint> {
        self.listeners.get_endpoints()
    }

    async fn get_locators(&self) -> Vec<Locator> {
        self.listeners.get_locators()
    }
}

async fn accept_read_task(
    socket: UdpSocket,
    listener_cancellation_token: CancellationToken,
    mode_recv: flume::Receiver<()>,
    manager: NewLinkChannelSender,
) -> ZResult<()> {
    let socket = Arc::new(socket);
    let links: LinkHashMap = Arc::new(Mutex::new(HashMap::new()));

    macro_rules! zaddlink {
        ($src:expr, $dst:expr, $link:expr) => {
            zlock!(links).insert(($src, $dst), $link);
        };
    }

    macro_rules! zdellink {
        ($src:expr, $dst:expr) => {
            zlock!(links).remove(&($src, $dst));
        };
    }

    macro_rules! zgetlink {
        ($src:expr, $dst:expr) => {
            zlock!(links).get(&($src, $dst)).map(|link| link.clone())
        };
    }

    async fn receive(socket: &Arc<UdpSocket>, buffer: &mut [u8]) -> ZResult<(usize, SocketAddr)> {
        let res = socket.recv_from(buffer).await.map_err(|e| zerror!(e))?;
        Ok(res)
    }

    let src_addr = socket.local_addr().map_err(|e| {
        let e = zerror!("Can not accept UDP connections: {}", e);
        tracing::warn!("{}", e);
        e
    })?;

    tracing::trace!("Ready to accept UDP connections on: {:?}", src_addr);

    if src_addr.ip().is_unspecified() {
        tracing::warn!("Interceptors (e.g. Access Control, Downsampling) are not guaranteed to work on UDP when listening on 0.0.0.0 or [::]. Their usage is discouraged. See https://github.com/eclipse-zenoh/zenoh/issues/1126.");
    }

    let mut listening_mode = true;
    let (close_link_send, close_link_recv) = flume::bounded(32);
    loop {
        // Buffers for deserialization
        let mut buff = zenoh_buffers::vec::uninit(UDP_MAX_MTU as usize);
        tokio::select! {
            _ = listener_cancellation_token.cancelled() => break,
            _ = close_link_recv.recv_async() => {
                if !listening_mode && zlock!(links).is_empty() {
                    break;
                }
            }
            Ok(_) = mode_recv.recv_async() => {
                listening_mode = false;
                if zlock!(links).is_empty() {
                    break;
                }
            }
            res = receive(&socket, &mut buff) => {
                match res {
                    Ok((n, dst_addr)) => {
                        let link = loop {
                            let res = zgetlink!(src_addr, dst_addr);
                            match res {
                                Some(link) => break link.upgrade(),
                                None => {
                                    if listening_mode {
                                        // A new peers has sent data to this socket
                                        tracing::debug!("Accepted UDP connection on {}: {}", src_addr, dst_addr);
                                        let unconnected = Arc::new(LinkUnicastUdpUnconnected {
                                            socket: Arc::downgrade(&socket),
                                            links: links.clone(),
                                            input: Mvar::new(),
                                            leftover: AsyncMutex::new(None),
                                            close_link_send: close_link_send.clone(),
                                        });
                                        zaddlink!(src_addr, dst_addr, Arc::downgrade(&unconnected));
                                        // Create the new link object
                                        let link = Arc::new(LinkUnicastUdp::new(
                                            src_addr,
                                            dst_addr,
                                            LinkUnicastUdpVariant::Unconnected(unconnected),
                                        ));
                                        // Add the new link to the set of connected peers
                                        if let Err(e) = manager.send_async(LinkUnicast(link)).await {
                                            tracing::error!("{}-{}: {}", file!(), line!(), e)
                                        }
                                    } else {
                                        tracing::debug!("Received connection attempt on a non listening UDP socket.");
                                        break None
                                    }
                                }
                            }
                        };

                        match link {
                            Some(link) => {
                                link.received(buff, n).await;
                            }
                            None => {
                                zdellink!(src_addr, dst_addr);
                            }
                        }
                    }

                    Err(e) => {
                        tracing::warn!("{}. Hint: increase the system open file limit.", e);
                        // Throttle the accept loop upon an error
                        // NOTE: This might be due to various factors. However, the most common case is that
                        //       the process has reached the maximum number of open files in the system. On
                        //       Linux systems this limit can be changed by using the "ulimit" command line
                        //       tool. In case of systemd-based systems, this can be changed by using the
                        //       "sysctl" command line tool.
                        tokio::time::sleep(Duration::from_micros(*UDP_ACCEPT_THROTTLE_TIME)).await;
                    }
                }
            }
        }
    }

    Ok(())
}<|MERGE_RESOLUTION|>--- conflicted
+++ resolved
@@ -25,12 +25,7 @@
 use zenoh_core::{zasynclock, zlock};
 use zenoh_link_commons::{
     get_ip_interface_names, ConstructibleLinkManagerUnicast, LinkAuthId, LinkManagerUnicastTrait,
-<<<<<<< HEAD
-    LinkUnicast, LinkUnicastTrait, NewLinkChannelSender, BIND_INTERFACE,
-=======
-    LinkUnicast, LinkUnicastTrait, ListenersUnicastIP, NewLinkChannelSender, BIND_INTERFACE,
-    BIND_SOCKET,
->>>>>>> 7d213d14
+    LinkUnicast, LinkUnicastTrait, NewLinkChannelSender, BIND_INTERFACE, BIND_SOCKET,
 };
 use zenoh_protocol::{
     core::{Address, EndPoint, Locator},
