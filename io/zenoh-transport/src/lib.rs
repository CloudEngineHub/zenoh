--- conflicted
+++ resolved
@@ -19,12 +19,14 @@
 //! [Click here for Zenoh's documentation](../zenoh/index.html)
 mod common;
 mod manager;
+mod multicast;
 mod primitives;
 #[cfg(feature = "shared-memory")]
 mod shm;
 pub mod unicast;
 
 pub use manager::*;
+pub use multicast::*;
 pub use primitives::*;
 use serde::Serialize;
 use std::any::Any;
@@ -44,6 +46,11 @@
         peer: TransportPeer,
         transport: TransportUnicast,
     ) -> ZResult<Arc<dyn TransportPeerEventHandler>>;
+
+    fn new_multicast(
+        &self,
+        _transport: TransportMulticast,
+    ) -> ZResult<Arc<dyn TransportMulticastEventHandler>>;
 }
 
 #[derive(Default)]
@@ -56,8 +63,6 @@
         _transport: TransportUnicast,
     ) -> ZResult<Arc<dyn TransportPeerEventHandler>> {
         Ok(Arc::new(DummyTransportPeerEventHandler))
-<<<<<<< HEAD
-=======
     }
 
     fn new_multicast(
@@ -90,7 +95,6 @@
     fn closed(&self) {}
     fn as_any(&self) -> &dyn Any {
         self
->>>>>>> e402c896
     }
 }
 
