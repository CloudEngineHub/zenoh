//
// Copyright (c) 2023 ZettaScale Technology
//
// This program and the accompanying materials are made available under the
// terms of the Eclipse Public License 2.0 which is available at
// http://www.eclipse.org/legal/epl-2.0, or the Apache License, Version 2.0
// which is available at https://www.apache.org/licenses/LICENSE-2.0.
//
// SPDX-License-Identifier: EPL-2.0 OR Apache-2.0
//
// Contributors:
//   ZettaScale Zenoh Team, <zenoh@zettascale.tech>
//
use super::transport::TransportUnicastLowlatency;
#[cfg(feature = "stats")]
use crate::stats::TransportStats;
use crate::unicast::link::TransportLinkUnicast;
use crate::unicast::link::TransportLinkUnicastRx;
use std::sync::Arc;
use std::time::Duration;
use tokio::sync::RwLock;
use tokio_util::sync::CancellationToken;
use zenoh_buffers::{writer::HasWriter, ZSlice};
use zenoh_codec::*;
use zenoh_core::{zasyncread, zasyncwrite};
use zenoh_link::LinkUnicast;
use zenoh_protocol::transport::TransportMessageLowLatency;
use zenoh_protocol::transport::{KeepAlive, TransportBodyLowLatency};
use zenoh_result::{zerror, ZResult};
use zenoh_runtime::ZRuntime;

pub(crate) async fn send_with_link(
    link: &LinkUnicast,
    msg: TransportMessageLowLatency,
    #[cfg(feature = "stats")] stats: &Arc<TransportStats>,
) -> ZResult<()> {
    let len;
    let codec = Zenoh080::new();
    if link.is_streamed() {
        let mut buffer = vec![0, 0, 0, 0];
        let mut writer = buffer.writer();
        codec
            .write(&mut writer, &msg)
            .map_err(|_| zerror!("Error serializing message {:?}", msg))?;

        len = (buffer.len() - 4) as u32;
        let le = len.to_le_bytes();

        buffer[0..4].copy_from_slice(&le);

        link.write_all(&buffer).await?;
    } else {
        let mut buffer = vec![];
        let mut writer = buffer.writer();
        codec
            .write(&mut writer, &msg)
            .map_err(|_| zerror!("Error serializing message {:?}", msg))?;

        #[cfg(feature = "stats")]
        {
            len = buffer.len() as u32;
        }
        link.write_all(&buffer).await?;
    }
    log::trace!("Sent: {:?}", msg);

    #[cfg(feature = "stats")]
    {
        stats.inc_tx_t_msgs(1);
        stats.inc_tx_bytes(len as usize);
    }
    Ok(())
}

pub(crate) async fn read_with_link(
    link: &TransportLinkUnicastRx,
    buffer: &mut [u8],
    is_streamed: bool,
) -> ZResult<usize> {
    if is_streamed {
        // 16 bits for reading the batch length
        let mut length = [0_u8; 4];
        link.link.read_exact(&mut length).await?;
        let n = u32::from_le_bytes(length) as usize;
        let len = buffer.len();
        let b = buffer.get_mut(0..n).ok_or_else(|| {
            zerror!("Batch len is invalid. Received {n} but negotiated max len is {len}.")
        })?;
        link.link.read_exact(b).await?;
        Ok(n)
    } else {
        link.link.read(buffer).await
    }
}

impl TransportUnicastLowlatency {
    pub(super) fn send(&self, msg: TransportMessageLowLatency) -> ZResult<()> {
        zenoh_runtime::ZRuntime::TX.block_in_place(self.send_async(msg))
    }

    pub(super) async fn send_async(&self, msg: TransportMessageLowLatency) -> ZResult<()> {
        let guard = zasyncwrite!(self.link);
        let link = &guard.as_ref().ok_or_else(|| zerror!("No link"))?.link;
        send_with_link(
            link,
            msg,
            #[cfg(feature = "stats")]
            &self.stats,
        )
        .await
    }

    pub(super) fn start_keepalive(&self, keep_alive: Duration) {
        let c_transport = self.clone();
        let token = self.token.child_token();
        let task = async move {
            let res = keepalive_task(
                c_transport.link.clone(),
                keep_alive,
                token,
                #[cfg(feature = "stats")]
                c_transport.stats.clone(),
            )
            .await;
            log::debug!(
                "[{}] Keepalive task finished with result {:?}",
                c_transport.manager.config.zid,
                res
            );
            if res.is_err() {
                log::debug!(
                    "[{}] <on keepalive exit> finalizing transport with peer: {}",
                    c_transport.manager.config.zid,
                    c_transport.config.zid
                );
                let _ = c_transport.finalize(0).await;
            }
        };
        self.tracker.spawn_on(task, &ZRuntime::TX);
    }

    pub(super) fn internal_start_rx(&self, lease: Duration) {
        let rx_buffer_size = self.manager.config.link_rx_buffer_size;
        let token = self.token.child_token();

        let c_transport = self.clone();
        let task = async move {
            let guard = zasyncread!(c_transport.link);
            let link_rx = guard.as_ref().unwrap().rx();
            drop(guard);

            let is_streamed = link_rx.link.is_streamed();

            // The pool of buffers
            let pool = {
                let mtu = if is_streamed {
                    link_rx.batch.mtu as usize
                } else {
                    link_rx.batch.max_buffer_size()
                };
                let mut n = rx_buffer_size / mtu;
                if rx_buffer_size % mtu != 0 {
                    n += 1;
                }
                zenoh_sync::RecyclingObjectPool::new(n, move || vec![0_u8; mtu].into_boxed_slice())
            };

            let res = loop {
                // Retrieve one buffer
                let mut buffer = pool.try_take().unwrap_or_else(|| pool.alloc());

                tokio::select! {
                    // Async read from the underlying link
                    res = tokio::time::timeout(lease, read_with_link(&link_rx, &mut buffer, is_streamed)) => {
                        let bytes = res.map_err(|_| zerror!("{}: expired after {} milliseconds", link_rx, lease.as_millis()))??;

                        #[cfg(feature = "stats")] {
                            let header_bytes = if is_streamed { 2 } else { 0 };
                            c_transport.stats.inc_rx_bytes(header_bytes + bytes); // Account for the batch len encoding (16 bits)
                        }

                        // Deserialize all the messages from the current ZBuf
                        let zslice = ZSlice::make(Arc::new(buffer), 0, bytes).unwrap();
                        c_transport.read_messages(zslice, &link_rx.link).await?;
                    }

                    _ = token.cancelled() => {
                        break ZResult::Ok(());
                    }
                }
            };

            log::debug!(
                "[{}] Rx task finished with result {:?}",
                c_transport.manager.config.zid,
                res
            );
            if res.is_err() {
                log::debug!(
                    "[{}] <on rx exit> finalizing transport with peer: {}",
                    c_transport.manager.config.zid,
                    c_transport.config.zid
                );
                let _ = c_transport.finalize(0).await;
            }
            ZResult::Ok(())
        };

        self.tracker.spawn_on(task, &ZRuntime::TX);
    }
}

/*************************************/
/*              TASKS                */
/*************************************/
async fn keepalive_task(
    link: Arc<RwLock<Option<TransportLinkUnicast>>>,
    keep_alive: Duration,
    token: CancellationToken,
    #[cfg(feature = "stats")] stats: Arc<TransportStats>,
) -> ZResult<()> {
<<<<<<< HEAD
    loop {
        async_std::task::sleep(keep_alive).await;

        let keepailve = TransportMessageLowLatency {
            body: TransportBodyLowLatency::KeepAlive(KeepAlive),
        };

        let guard = zasyncwrite!(link);
        let link = guard.as_ref().ok_or_else(|| zerror!("No link"))?;
        let _ = send_with_link(
            link,
            keepailve,
            #[cfg(feature = "stats")]
            &stats,
        )
        .await;
        drop(guard);
    }
}

async fn rx_task_stream(
    link: TransportLinkUnicastRx,
    transport: TransportUnicastLowlatency,
    lease: Duration,
    rx_buffer_size: usize,
) -> ZResult<()> {
    async fn read(link: &TransportLinkUnicastRx, buffer: &mut [u8]) -> ZResult<usize> {
        // 16 bits for reading the batch length
        let mut length = [0_u8, 0_u8, 0_u8, 0_u8];
        link.link.read_exact(&mut length).await?;
        let n = u32::from_le_bytes(length) as usize;
        let len = buffer.len();
        let b = buffer.get_mut(0..n).ok_or_else(|| {
            zerror!("Batch len is invalid. Received {n} but negotiated max len is {len}.")
        })?;
        link.link.read_exact(b).await?;
        Ok(n)
    }

    // The pool of buffers
    let mtu = link.batch.mtu as usize;
    let mut n = rx_buffer_size / mtu;
    if rx_buffer_size % mtu != 0 {
        n += 1;
    }

    let pool = RecyclingObjectPool::new(n, || vec![0_u8; mtu].into_boxed_slice());
    loop {
        // Retrieve one buffer
        let mut buffer = pool.try_take().unwrap_or_else(|| pool.alloc());

        // Async read from the underlying link
        let bytes = read(&link, &mut buffer)
            .timeout(lease)
            .await
            .map_err(|_| zerror!("{}: expired after {} milliseconds", link, lease.as_millis()))??;
        #[cfg(feature = "stats")]
        transport.stats.inc_rx_bytes(2 + bytes); // Account for the batch len encoding (16 bits)

        // Deserialize all the messages from the current ZBuf
        let zslice = ZSlice::new(Arc::new(buffer), 0, bytes).unwrap();
        transport.read_messages(zslice, &link.link).await?;
    }
}

async fn rx_task_dgram(
    link: TransportLinkUnicastRx,
    transport: TransportUnicastLowlatency,
    lease: Duration,
    rx_buffer_size: usize,
) -> ZResult<()> {
    // The pool of buffers
    let mtu = link.batch.max_buffer_size();
    let mut n = rx_buffer_size / mtu;
    if rx_buffer_size % mtu != 0 {
        n += 1;
    }
=======
    let mut interval =
        tokio::time::interval_at(tokio::time::Instant::now() + keep_alive, keep_alive);
>>>>>>> e04c8613

    loop {
<<<<<<< HEAD
        // Retrieve one buffer
        let mut buffer = pool.try_take().unwrap_or_else(|| pool.alloc());

        // Async read from the underlying link
        let bytes = link
            .link
            .read(&mut buffer)
            .timeout(lease)
            .await
            .map_err(|_| zerror!("{}: expired after {} milliseconds", link, lease.as_millis()))??;

        #[cfg(feature = "stats")]
        transport.stats.inc_rx_bytes(bytes);

        // Deserialize all the messages from the current ZBuf
        let zslice = ZSlice::new(Arc::new(buffer), 0, bytes).unwrap();
        transport.read_messages(zslice, &link.link).await?;
    }
}
=======
        tokio::select! {
            _ = interval.tick() => {
                let keepailve = TransportMessageLowLatency {
                    body: TransportBodyLowLatency::KeepAlive(KeepAlive),
                };

                let guard = zasyncwrite!(link);
                let link = &guard.as_ref().ok_or_else(|| zerror!("No link"))?.link;
                let _ = send_with_link(
                    link,
                    keepailve,
                    #[cfg(feature = "stats")]
                    &stats,
                )
                .await;
                drop(guard);
            }
>>>>>>> e04c8613

            _ = token.cancelled() => break,
        }
    }
    Ok(())
}<|MERGE_RESOLUTION|>--- conflicted
+++ resolved
@@ -180,7 +180,7 @@
                         }
 
                         // Deserialize all the messages from the current ZBuf
-                        let zslice = ZSlice::make(Arc::new(buffer), 0, bytes).unwrap();
+                        let zslice = ZSlice::new(Arc::new(buffer), 0, bytes).unwrap();
                         c_transport.read_messages(zslice, &link_rx.link).await?;
                     }
 
@@ -219,111 +219,10 @@
     token: CancellationToken,
     #[cfg(feature = "stats")] stats: Arc<TransportStats>,
 ) -> ZResult<()> {
-<<<<<<< HEAD
-    loop {
-        async_std::task::sleep(keep_alive).await;
-
-        let keepailve = TransportMessageLowLatency {
-            body: TransportBodyLowLatency::KeepAlive(KeepAlive),
-        };
-
-        let guard = zasyncwrite!(link);
-        let link = guard.as_ref().ok_or_else(|| zerror!("No link"))?;
-        let _ = send_with_link(
-            link,
-            keepailve,
-            #[cfg(feature = "stats")]
-            &stats,
-        )
-        .await;
-        drop(guard);
-    }
-}
-
-async fn rx_task_stream(
-    link: TransportLinkUnicastRx,
-    transport: TransportUnicastLowlatency,
-    lease: Duration,
-    rx_buffer_size: usize,
-) -> ZResult<()> {
-    async fn read(link: &TransportLinkUnicastRx, buffer: &mut [u8]) -> ZResult<usize> {
-        // 16 bits for reading the batch length
-        let mut length = [0_u8, 0_u8, 0_u8, 0_u8];
-        link.link.read_exact(&mut length).await?;
-        let n = u32::from_le_bytes(length) as usize;
-        let len = buffer.len();
-        let b = buffer.get_mut(0..n).ok_or_else(|| {
-            zerror!("Batch len is invalid. Received {n} but negotiated max len is {len}.")
-        })?;
-        link.link.read_exact(b).await?;
-        Ok(n)
-    }
-
-    // The pool of buffers
-    let mtu = link.batch.mtu as usize;
-    let mut n = rx_buffer_size / mtu;
-    if rx_buffer_size % mtu != 0 {
-        n += 1;
-    }
-
-    let pool = RecyclingObjectPool::new(n, || vec![0_u8; mtu].into_boxed_slice());
-    loop {
-        // Retrieve one buffer
-        let mut buffer = pool.try_take().unwrap_or_else(|| pool.alloc());
-
-        // Async read from the underlying link
-        let bytes = read(&link, &mut buffer)
-            .timeout(lease)
-            .await
-            .map_err(|_| zerror!("{}: expired after {} milliseconds", link, lease.as_millis()))??;
-        #[cfg(feature = "stats")]
-        transport.stats.inc_rx_bytes(2 + bytes); // Account for the batch len encoding (16 bits)
-
-        // Deserialize all the messages from the current ZBuf
-        let zslice = ZSlice::new(Arc::new(buffer), 0, bytes).unwrap();
-        transport.read_messages(zslice, &link.link).await?;
-    }
-}
-
-async fn rx_task_dgram(
-    link: TransportLinkUnicastRx,
-    transport: TransportUnicastLowlatency,
-    lease: Duration,
-    rx_buffer_size: usize,
-) -> ZResult<()> {
-    // The pool of buffers
-    let mtu = link.batch.max_buffer_size();
-    let mut n = rx_buffer_size / mtu;
-    if rx_buffer_size % mtu != 0 {
-        n += 1;
-    }
-=======
     let mut interval =
         tokio::time::interval_at(tokio::time::Instant::now() + keep_alive, keep_alive);
->>>>>>> e04c8613
 
     loop {
-<<<<<<< HEAD
-        // Retrieve one buffer
-        let mut buffer = pool.try_take().unwrap_or_else(|| pool.alloc());
-
-        // Async read from the underlying link
-        let bytes = link
-            .link
-            .read(&mut buffer)
-            .timeout(lease)
-            .await
-            .map_err(|_| zerror!("{}: expired after {} milliseconds", link, lease.as_millis()))??;
-
-        #[cfg(feature = "stats")]
-        transport.stats.inc_rx_bytes(bytes);
-
-        // Deserialize all the messages from the current ZBuf
-        let zslice = ZSlice::new(Arc::new(buffer), 0, bytes).unwrap();
-        transport.read_messages(zslice, &link.link).await?;
-    }
-}
-=======
         tokio::select! {
             _ = interval.tick() => {
                 let keepailve = TransportMessageLowLatency {
@@ -341,7 +240,6 @@
                 .await;
                 drop(guard);
             }
->>>>>>> e04c8613
 
             _ = token.cancelled() => break,
         }
