--- conflicted
+++ resolved
@@ -14,11 +14,8 @@
 #![recursion_limit = "256"]
 
 use futures::select;
-<<<<<<< HEAD
 use log::{debug, info};
 use std::borrow::Cow;
-=======
->>>>>>> 664efbd2
 use std::collections::HashMap;
 use std::convert::TryFrom;
 use std::sync::{
