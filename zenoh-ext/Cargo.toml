--- conflicted
+++ resolved
@@ -48,15 +48,6 @@
 serde_cbor = { workspace = true }
 serde_json = { workspace = true }
 zenoh = { workspace = true, features = ["unstable"], default-features = false }
-<<<<<<< HEAD
-=======
-zenoh-core = { workspace = true }
-zenoh-macros = { workspace = true }
-zenoh-result = { workspace = true }
-zenoh-sync = { workspace = true }
-zenoh-runtime = { workspace = true }
-zenoh-task = { workspace = true }
->>>>>>> 1cbbc70d
 
 [package.metadata.docs.rs]
 features = ["unstable"]