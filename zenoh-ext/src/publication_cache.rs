--- conflicted
+++ resolved
@@ -167,17 +167,10 @@
         let history = conf.history;
 
         // TODO(yuyuan): use CancellationToken to manage it
-<<<<<<< HEAD
-        let (stoptx, stoprx) = bounded::<bool>(1);
-        zenoh_runtime::ZRuntime::Application.spawn(async move {
-            let mut cache: HashMap<OwnedKeyExpr, VecDeque<Sample>> =
-                HashMap::with_capacity(resources_limit.unwrap_or(32));
-            let limit = resources_limit.unwrap_or(usize::MAX);
-=======
         let token = TerminatableTask::create_cancellation_token();
         let token2 = token.clone();
         let task = TerminatableTask::spawn(
-            zenoh_runtime::ZRuntime::TX,
+            zenoh_runtime::ZRuntime::Application,
             async move {
                 let mut cache: HashMap<OwnedKeyExpr, VecDeque<Sample>> =
                     HashMap::with_capacity(resources_limit.unwrap_or(32));
@@ -192,7 +185,6 @@
                                 } else {
                                     sample.key_expr.clone()
                                 };
->>>>>>> 12584fa0
 
                                 if let Some(queue) = cache.get_mut(queryable_key_expr.as_keyexpr()) {
                                     if queue.len() >= history {
