--- conflicted
+++ resolved
@@ -45,11 +45,11 @@
 ]
 stats = ["zenoh-transport/stats"]
 transport_quic = ["zenoh-transport/transport_quic"]
+transport_serial = ["zenoh-transport/transport_serial"]
 transport_tcp = ["zenoh-transport/transport_tcp"]
 transport_tls = ["zenoh-transport/transport_tls"]
 transport_udp = ["zenoh-transport/transport_udp"]
 transport_unixsock-stream = ["zenoh-transport/transport_unixsock-stream"]
-transport_serial = ["zenoh-transport/transport_serial"]
 transport_ws = ["zenoh-transport/transport_ws"]
 unstable = []
 default = [
@@ -61,6 +61,7 @@
     "transport_tls",
     "transport_udp",
     "transport_unixsock-stream",
+    "transport_ws",
 ]
 
 [dependencies]
@@ -69,7 +70,7 @@
     "attributes",
 ] }
 async-trait = "0.1.59"
-base64 = "0.13.1"
+base64 = "0.20.0"
 env_logger = "0.10.0"
 event-listener = "2.5.3"
 flume = "0.10.14"
@@ -90,23 +91,9 @@
 uhlc = "0.5.1"
 uuid = { version = "1.2.2", features = ["v4"] }
 vec_map = "0.8.2"
-<<<<<<< HEAD
-zenoh-buffers = { version = "0.6.0-beta.1", path = "../commons/zenoh-buffers/" }
-zenoh-cfg-properties = { version = "0.6.0-beta.1", path = "../commons/zenoh-cfg-properties/" }
-zenoh-codec = { version = "0.6.0-beta.1", path = "../commons/zenoh-codec/" }
-zenoh-collections = { version = "0.6.0-beta.1", path = "../commons/zenoh-collections/" }
-zenoh-config = { version = "0.6.0-beta.1", path = "../commons/zenoh-config/" }
-zenoh-core = { version = "0.6.0-beta.1", path = "../commons/zenoh-core/" }
-zenoh-crypto = { version = "0.6.0-beta.1", path = "../commons/zenoh-crypto/" }
-zenoh-link = { version = "0.6.0-beta.1", path = "../io/zenoh-link/" }
-zenoh-plugin-trait = { version = "0.6.0-beta.1", path = "../plugins/zenoh-plugin-trait", default-features = false }
-zenoh-protocol = { version = "0.6.0-beta.1", path = "../commons/zenoh-protocol/" }
-zenoh-sync = { version = "0.6.0-beta.1", path = "../commons/zenoh-sync/" }
-zenoh-transport = { version = "0.6.0-beta.1", path = "../io/zenoh-transport/" }
-zenoh-util = { version = "0.6.0-beta.1", path = "../commons/zenoh-util" }
-=======
 zenoh-buffers = { version = "0.7.0-rc", path = "../commons/zenoh-buffers/" }
 zenoh-cfg-properties = { version = "0.7.0-rc", path = "../commons/zenoh-cfg-properties/" }
+zenoh-codec = { version = "0.7.0-rc", path = "../commons/zenoh-codec/" }
 zenoh-collections = { version = "0.7.0-rc", path = "../commons/zenoh-collections/" }
 zenoh-config = { version = "0.7.0-rc", path = "../commons/zenoh-config/" }
 zenoh-core = { version = "0.7.0-rc", path = "../commons/zenoh-core/" }
@@ -114,11 +101,9 @@
 zenoh-link = { version = "0.7.0-rc", path = "../io/zenoh-link/" }
 zenoh-plugin-trait = { version = "0.7.0-rc", path = "../plugins/zenoh-plugin-trait", default-features = false }
 zenoh-protocol = { version = "0.7.0-rc", path = "../commons/zenoh-protocol/" }
-zenoh-protocol-core = { version = "0.7.0-rc", path = "../commons/zenoh-protocol-core/" }
 zenoh-sync = { version = "0.7.0-rc", path = "../commons/zenoh-sync/" }
 zenoh-transport = { version = "0.7.0-rc", path = "../io/zenoh-transport/" }
 zenoh-util = { version = "0.7.0-rc", path = "../commons/zenoh-util" }
->>>>>>> 12fe12eb
 
 [build-dependencies]
 rustc_version = "0.4.0"
