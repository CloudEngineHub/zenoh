//
// Copyright (c) 2023 ZettaScale Technology
//
// This program and the accompanying materials are made available under the
// terms of the Eclipse Public License 2.0 which is available at
// http://www.eclipse.org/legal/epl-2.0, or the Apache License, Version 2.0
// which is available at https://www.apache.org/licenses/LICENSE-2.0.
//
// SPDX-License-Identifier: EPL-2.0 OR Apache-2.0
//
// Contributors:
//   ZettaScale Zenoh Team, <zenoh@zettascale.tech>
//
use std::{
    collections::{hash_map::Entry, HashMap},
    convert::TryInto,
    fmt, mem,
    ops::Deref,
    sync::{
        atomic::{AtomicU16, Ordering},
        Arc, Mutex, RwLock, RwLockReadGuard,
    },
    time::{Duration, SystemTime, UNIX_EPOCH},
};

use async_trait::async_trait;
use once_cell::sync::OnceCell;
#[zenoh_macros::internal]
use ref_cast::ref_cast_custom;
use ref_cast::RefCastCustom;
use tracing::{error, info, trace, warn};
use uhlc::Timestamp;
#[cfg(feature = "internal")]
use uhlc::HLC;
use zenoh_collections::{IntHashMap, SingleOrVec};
use zenoh_config::{qos::PublisherQoSConfig, unwrap_or_default, wrappers::ZenohId};
use zenoh_core::{zconfigurable, zread, Resolve, ResolveClosure, ResolveFuture, Wait};
use zenoh_keyexpr::{keyexpr_tree::KeBoxTree, OwnedNonWildKeyExpr};
use zenoh_protocol::{
    core::{
        key_expr::{keyexpr, OwnedKeyExpr},
        AtomicExprId, CongestionControl, EntityId, ExprId, Parameters, Reliability, WireExpr,
        EMPTY_EXPR_ID,
    },
    network::{
        self,
        declare::{
            self, common::ext::WireExprType, queryable::ext::QueryableInfoType, Declare,
            DeclareBody, DeclareKeyExpr, DeclareQueryable, DeclareSubscriber, DeclareToken,
            SubscriberId, TokenId, UndeclareQueryable, UndeclareSubscriber, UndeclareToken,
        },
        ext,
        interest::{InterestId, InterestMode, InterestOptions},
        push, request, AtomicRequestId, DeclareFinal, Interest, Mapping, Push, Request, RequestId,
        Response, ResponseFinal,
    },
    zenoh::{
        query::{self, ext::QueryBodyType},
        Del, PushBody, Put, RequestBody, ResponseBody,
    },
};
use zenoh_result::ZResult;
#[cfg(feature = "shared-memory")]
use zenoh_shm::api::client_storage::ShmClientStorage;
use zenoh_task::TaskController;

use super::builders::close::{CloseBuilder, Closeable, Closee};
#[cfg(feature = "unstable")]
use crate::api::{query::ReplyKeyExpr, sample::SourceInfo, selector::ZenohParameters};
use crate::{
    api::{
        admin,
        builders::{
            publisher::{
                PublicationBuilderDelete, PublicationBuilderPut, PublisherBuilder,
                SessionDeleteBuilder, SessionPutBuilder,
            },
            querier::QuerierBuilder,
            query::SessionGetBuilder,
            queryable::QueryableBuilder,
            session::OpenBuilder,
            subscriber::SubscriberBuilder,
        },
        bytes::ZBytes,
        encoding::Encoding,
        handlers::{Callback, DefaultHandler},
        info::SessionInfo,
        key_expr::{KeyExpr, KeyExprInner},
        liveliness::Liveliness,
        matching::{MatchingListenerState, MatchingStatus, MatchingStatusType},
        publisher::{Priority, PublisherState},
        querier::QuerierState,
        query::{
            ConsolidationMode, LivelinessQueryState, QueryConsolidation, QueryState, QueryTarget,
            Reply,
        },
        queryable::{Query, QueryInner, QueryableState},
        sample::{Locality, QoS, Sample, SampleKind},
        selector::Selector,
        subscriber::{SubscriberKind, SubscriberState},
        Id,
    },
    net::{
        primitives::Primitives,
        routing::{
            dispatcher::{face::Face, gateway::Bound},
            namespace::{ENamespace, Namespace},
        },
        runtime::{Runtime, RuntimeBuilder},
    },
    query::ReplyError,
    Config,
};

zconfigurable! {
    pub(crate) static ref API_DATA_RECEPTION_CHANNEL_SIZE: usize = 256;
    pub(crate) static ref API_QUERY_RECEPTION_CHANNEL_SIZE: usize = 256;
    pub(crate) static ref API_REPLY_EMISSION_CHANNEL_SIZE: usize = 256;
    pub(crate) static ref API_REPLY_RECEPTION_CHANNEL_SIZE: usize = 256;
}

pub(crate) struct SessionState {
    pub(crate) primitives: Option<Arc<dyn Primitives>>, // @TODO replace with MaybeUninit ??
    pub(crate) expr_id_counter: AtomicExprId,           // @TODO: manage rollover and uniqueness
    pub(crate) qid_counter: AtomicRequestId,
    pub(crate) liveliness_qid_counter: AtomicRequestId,
    pub(crate) local_resources: IntHashMap<ExprId, Resource>,
    pub(crate) remote_resources: IntHashMap<ExprId, Resource>,
    pub(crate) remote_subscribers: HashMap<SubscriberId, KeyExpr<'static>>,
    pub(crate) publishers: HashMap<Id, PublisherState>,
    pub(crate) queriers: HashMap<Id, QuerierState>,
    pub(crate) remote_tokens: HashMap<TokenId, KeyExpr<'static>>,
    //pub(crate) publications: Vec<OwnedKeyExpr>,
    pub(crate) subscribers: HashMap<Id, Arc<SubscriberState>>,
    pub(crate) liveliness_subscribers: HashMap<Id, Arc<SubscriberState>>,
    pub(crate) queryables: HashMap<Id, Arc<QueryableState>>,
    pub(crate) remote_queryables: HashMap<Id, (KeyExpr<'static>, bool)>,
    pub(crate) matching_listeners: HashMap<Id, Arc<MatchingListenerState>>,
    pub(crate) queries: HashMap<RequestId, QueryState>,
    pub(crate) liveliness_queries: HashMap<InterestId, LivelinessQueryState>,
    pub(crate) aggregated_subscribers: Vec<OwnedKeyExpr>,
    pub(crate) aggregated_publishers: Vec<OwnedKeyExpr>,
    pub(crate) publisher_qos_tree: KeBoxTree<PublisherQoSConfig>,
}

impl SessionState {
    pub(crate) fn new(
        aggregated_subscribers: Vec<OwnedKeyExpr>,
        aggregated_publishers: Vec<OwnedKeyExpr>,
        publisher_qos_tree: KeBoxTree<PublisherQoSConfig>,
    ) -> SessionState {
        SessionState {
            primitives: None,
            expr_id_counter: AtomicExprId::new(1), // Note: start at 1 because 0 is reserved for NO_RESOURCE
            qid_counter: AtomicRequestId::new(0),
            liveliness_qid_counter: AtomicRequestId::new(0),
            local_resources: IntHashMap::new(),
            remote_resources: IntHashMap::new(),
            remote_subscribers: HashMap::new(),
            publishers: HashMap::new(),
            queriers: HashMap::new(),
            remote_tokens: HashMap::new(),
            //publications: Vec::new(),
            subscribers: HashMap::new(),
            liveliness_subscribers: HashMap::new(),
            queryables: HashMap::new(),
            remote_queryables: HashMap::new(),
            matching_listeners: HashMap::new(),
            queries: HashMap::new(),
            liveliness_queries: HashMap::new(),
            aggregated_subscribers,
            aggregated_publishers,
            publisher_qos_tree,
        }
    }
}

impl SessionState {
    #[inline]
    pub(crate) fn primitives(&self) -> ZResult<Arc<dyn Primitives>> {
        self.primitives
            .as_ref()
            .cloned()
            .ok_or_else(|| SessionClosedError.into())
    }

    #[inline]
    fn get_local_res(&self, id: &ExprId) -> Option<&Resource> {
        self.local_resources.get(id)
    }

    #[inline]
    fn get_remote_res(&self, id: &ExprId, mapping: Mapping) -> Option<&Resource> {
        match mapping {
            Mapping::Receiver => self.local_resources.get(id),
            Mapping::Sender => self.remote_resources.get(id),
        }
    }

    #[inline]
    fn get_res(&self, id: &ExprId, mapping: Mapping, local: bool) -> Option<&Resource> {
        if local {
            self.get_local_res(id)
        } else {
            self.get_remote_res(id, mapping)
        }
    }

    pub(crate) fn remote_key_to_expr<'a>(&'a self, key_expr: &'a WireExpr) -> ZResult<KeyExpr<'a>> {
        if key_expr.scope == EMPTY_EXPR_ID {
            Ok(unsafe { keyexpr::from_str_unchecked(key_expr.suffix.as_ref()) }.into())
        } else if key_expr.suffix.is_empty() {
            match self.get_remote_res(&key_expr.scope, key_expr.mapping) {
                Some(Resource::Node(ResourceNode { key_expr, .. })) => Ok(key_expr.into()),
                Some(Resource::Prefix { prefix }) => bail!(
                    "Received {:?}, where {} is `{}`, which isn't a valid key expression",
                    key_expr,
                    key_expr.scope,
                    prefix
                ),
                None => bail!("Remote resource {} not found", key_expr.scope),
            }
        } else {
            [
                match self.get_remote_res(&key_expr.scope, key_expr.mapping) {
                    Some(Resource::Node(ResourceNode { key_expr, .. })) => key_expr.as_str(),
                    Some(Resource::Prefix { prefix }) => prefix.as_ref(),
                    None => bail!("Remote resource {} not found", key_expr.scope),
                },
                key_expr.suffix.as_ref(),
            ]
            .concat()
            .try_into()
        }
    }

    pub(crate) fn local_wireexpr_to_expr<'a>(
        &'a self,
        key_expr: &'a WireExpr,
    ) -> ZResult<KeyExpr<'a>> {
        if key_expr.scope == EMPTY_EXPR_ID {
            key_expr.suffix.as_ref().try_into()
        } else if key_expr.suffix.is_empty() {
            match self.get_local_res(&key_expr.scope) {
                Some(Resource::Node(ResourceNode { key_expr, .. })) => Ok(key_expr.into()),
                Some(Resource::Prefix { prefix }) => bail!(
                    "Received {:?}, where {} is `{}`, which isn't a valid key expression",
                    key_expr,
                    key_expr.scope,
                    prefix
                ),
                None => bail!("Remote resource {} not found", key_expr.scope),
            }
        } else {
            [
                match self.get_local_res(&key_expr.scope) {
                    Some(Resource::Node(ResourceNode { key_expr, .. })) => key_expr.as_str(),
                    Some(Resource::Prefix { prefix }) => prefix.as_ref(),
                    None => bail!("Remote resource {} not found", key_expr.scope),
                },
                key_expr.suffix.as_ref(),
            ]
            .concat()
            .try_into()
        }
    }

    pub(crate) fn wireexpr_to_keyexpr<'a>(
        &'a self,
        key_expr: &'a WireExpr,
        local: bool,
    ) -> ZResult<KeyExpr<'a>> {
        if local {
            self.local_wireexpr_to_expr(key_expr)
        } else {
            self.remote_key_to_expr(key_expr)
        }
    }

    pub(crate) fn subscribers(&self, kind: SubscriberKind) -> &HashMap<Id, Arc<SubscriberState>> {
        match kind {
            SubscriberKind::Subscriber => &self.subscribers,
            SubscriberKind::LivelinessSubscriber => &self.liveliness_subscribers,
        }
    }

    pub(crate) fn subscribers_mut(
        &mut self,
        kind: SubscriberKind,
    ) -> &mut HashMap<Id, Arc<SubscriberState>> {
        match kind {
            SubscriberKind::Subscriber => &mut self.subscribers,
            SubscriberKind::LivelinessSubscriber => &mut self.liveliness_subscribers,
        }
    }

    fn register_querier<'a>(
        &mut self,
        id: EntityId,
        key_expr: &'a KeyExpr,
        destination: Locality,
    ) -> Option<KeyExpr<'a>> {
        let mut querier_state = QuerierState {
            id,
            remote_id: id,
            key_expr: key_expr.clone().into_owned(),
            destination,
        };

        let declared_querier =
            (destination != Locality::SessionLocal)
                .then(|| {
                    if let Some(twin_querier) = self.queriers.values().find(|p| {
                        p.destination != Locality::SessionLocal && &p.key_expr == key_expr
                    }) {
                        querier_state.remote_id = twin_querier.remote_id;
                        None
                    } else {
                        Some(key_expr.clone())
                    }
                })
                .flatten();
        self.queriers.insert(id, querier_state);
        declared_querier
    }

    fn register_subscriber<'a>(
        &mut self,
        id: EntityId,
        key_expr: &'a KeyExpr,
        origin: Locality,
        callback: Callback<Sample>,
    ) -> (Arc<SubscriberState>, Option<KeyExpr<'a>>) {
        let mut sub_state = SubscriberState {
            id,
            remote_id: id,
            key_expr: key_expr.clone().into_owned(),
            origin,
            callback,
        };

        let declared_sub = origin != Locality::SessionLocal;

        let declared_sub = declared_sub
            .then(|| {
                match self
                    .aggregated_subscribers
                    .iter()
                    .find(|s| s.includes(key_expr))
                {
                    Some(join_sub) => {
                        if let Some(joined_sub) = self
                            .subscribers(SubscriberKind::Subscriber)
                            .values()
                            .find(|s| {
                                s.origin != Locality::SessionLocal && join_sub.includes(&s.key_expr)
                            })
                        {
                            sub_state.remote_id = joined_sub.remote_id;
                            None
                        } else {
                            Some(join_sub.clone().into())
                        }
                    }
                    None => {
                        if let Some(twin_sub) = self
                            .subscribers(SubscriberKind::Subscriber)
                            .values()
                            .find(|s| s.origin != Locality::SessionLocal && s.key_expr == *key_expr)
                        {
                            sub_state.remote_id = twin_sub.remote_id;
                            None
                        } else {
                            Some(key_expr.clone())
                        }
                    }
                }
            })
            .flatten();

        let sub_state = Arc::new(sub_state);

        self.subscribers_mut(SubscriberKind::Subscriber)
            .insert(sub_state.id, sub_state.clone());
        for res in self
            .local_resources
            .values_mut()
            .filter_map(Resource::as_node_mut)
        {
            if key_expr.intersects(&res.key_expr) {
                res.subscribers_mut(SubscriberKind::Subscriber)
                    .push(sub_state.clone());
            }
        }
        for res in self
            .remote_resources
            .values_mut()
            .filter_map(Resource::as_node_mut)
        {
            if key_expr.intersects(&res.key_expr) {
                res.subscribers_mut(SubscriberKind::Subscriber)
                    .push(sub_state.clone());
            }
        }

        (sub_state, declared_sub)
    }
}

impl fmt::Debug for SessionState {
    fn fmt(&self, f: &mut fmt::Formatter) -> fmt::Result {
        write!(
            f,
            "SessionState{{ subscribers: {}, liveliness_subscribers: {} }}",
            self.subscribers.len(),
            self.liveliness_subscribers.len()
        )
    }
}

pub(crate) struct ResourceNode {
    pub(crate) key_expr: OwnedKeyExpr,
    pub(crate) subscribers: Vec<Arc<SubscriberState>>,
    pub(crate) liveliness_subscribers: Vec<Arc<SubscriberState>>,
}

impl ResourceNode {
    pub(crate) fn new(key_expr: OwnedKeyExpr) -> Self {
        Self {
            key_expr,
            subscribers: Vec::new(),
            liveliness_subscribers: Vec::new(),
        }
    }

    pub(crate) fn subscribers(&self, kind: SubscriberKind) -> &Vec<Arc<SubscriberState>> {
        match kind {
            SubscriberKind::Subscriber => &self.subscribers,
            SubscriberKind::LivelinessSubscriber => &self.liveliness_subscribers,
        }
    }

    pub(crate) fn subscribers_mut(
        &mut self,
        kind: SubscriberKind,
    ) -> &mut Vec<Arc<SubscriberState>> {
        match kind {
            SubscriberKind::Subscriber => &mut self.subscribers,
            SubscriberKind::LivelinessSubscriber => &mut self.liveliness_subscribers,
        }
    }
}

pub(crate) enum Resource {
    Prefix { prefix: Box<str> },
    Node(ResourceNode),
}

impl Resource {
    pub(crate) fn new(name: Box<str>) -> Self {
        if keyexpr::new(name.as_ref()).is_ok() {
            Self::for_keyexpr(unsafe { OwnedKeyExpr::from_boxed_str_unchecked(name) })
        } else {
            Self::Prefix { prefix: name }
        }
    }
    pub(crate) fn for_keyexpr(key_expr: OwnedKeyExpr) -> Self {
        Self::Node(ResourceNode::new(key_expr))
    }
    pub(crate) fn name(&self) -> &str {
        match self {
            Resource::Prefix { prefix } => prefix.as_ref(),
            Resource::Node(ResourceNode { key_expr, .. }) => key_expr.as_str(),
        }
    }
    pub(crate) fn as_node_mut(&mut self) -> Option<&mut ResourceNode> {
        match self {
            Resource::Prefix { .. } => None,
            Resource::Node(node) => Some(node),
        }
    }
}

/// A trait implemented by types that can be undeclared.
pub trait UndeclarableSealed<S> {
    type Undeclaration: Resolve<ZResult<()>> + Send;
    fn undeclare_inner(self, session: S) -> Self::Undeclaration;
}

impl<'a, T> UndeclarableSealed<&'a Session> for T
where
    T: UndeclarableSealed<()>,
{
    type Undeclaration = <T as UndeclarableSealed<()>>::Undeclaration;

    fn undeclare_inner(self, _session: &'a Session) -> Self::Undeclaration {
        self.undeclare_inner(())
    }
}

// NOTE: `UndeclarableInner` is only pub(crate) to hide the `undeclare_inner` method. So we don't
// care about the `private_bounds` lint in this particular case.
#[allow(private_bounds)]
/// A trait implemented by types that can be undeclared.
pub trait Undeclarable<S = ()>: UndeclarableSealed<S> {}

impl<T, S> Undeclarable<S> for T where T: UndeclarableSealed<S> {}

pub(crate) struct SessionInner {
    /// See [`WeakSession`] doc
    weak_counter: Mutex<usize>,
    pub(crate) runtime: Runtime,
    pub(crate) state: RwLock<SessionState>,
    pub(crate) id: u16,
    owns_runtime: bool,
    task_controller: TaskController,
    namespace: Option<OwnedNonWildKeyExpr>,
    face_id: OnceCell<usize>,
}

impl fmt::Debug for SessionInner {
    fn fmt(&self, f: &mut fmt::Formatter) -> fmt::Result {
        f.debug_struct("Session").field("id", &self.zid()).finish()
    }
}

/// The entrypoint of the zenoh API.
///
/// Zenoh session is instantiated using [`zenoh::open`](crate::open) and it can be used to declare various
/// entities like publishers, subscribers, or querybables, as well as issuing queries.
///
/// Session is an `Arc`-like type, it can be cloned, and it is closed when the last instance
/// is dropped (see [`Session::close`]).
///
/// # Examples
/// ```
/// # #[tokio::main]
/// # async fn main() {
///
/// let session = zenoh::open(zenoh::Config::default()).await.unwrap();
/// session.put("key/expression", "value").await.unwrap();
/// # }
#[derive(RefCastCustom)]
#[repr(transparent)]
pub struct Session(pub(crate) Arc<SessionInner>);

impl Session {
    pub(crate) fn downgrade(&self) -> WeakSession {
        WeakSession::new(&self.0)
    }

    #[cfg(feature = "internal")]
    #[ref_cast_custom]
    pub(crate) const fn ref_cast(from: &Arc<SessionInner>) -> &Self;
}

impl fmt::Debug for Session {
    fn fmt(&self, f: &mut fmt::Formatter) -> fmt::Result {
        self.0.fmt(f)
    }
}

impl Clone for Session {
    fn clone(&self) -> Self {
        let _weak = self.0.weak_counter.lock().unwrap();
        Self(self.0.clone())
    }
}

impl Drop for Session {
    fn drop(&mut self) {
        let weak = self.0.weak_counter.lock().unwrap();
        if Arc::strong_count(&self.0) == *weak + /* the `Arc` currently dropped */ 1 {
            drop(weak);
            if let Err(error) = self.close().wait() {
                tracing::error!(error)
            }
        }
    }
}

/// `WeakSession` provides a weak-like semantic to the arc-like session, without using [`Weak`].
/// It allows notably to establish reference cycles inside the session, for the primitive
/// implementation.
/// When all `Session` instance are dropped, [`Session::close`] is be called and cleans
/// the reference cycles, allowing the underlying `Arc` to be properly reclaimed.
///
/// The pseudo-weak algorithm relies on a counter wrapped in a mutex. It was indeed the simplest
/// to implement it, because atomic manipulations to achieve this semantic would not have been
/// trivial at all — what could happen if a pseudo-weak is cloned while the last session instance
/// is dropped? With a mutex, it's simple, and it works perfectly fine, as we don't care about the
/// performance penalty when it comes to session entities cloning/dropping.
///
/// (Although it was planed to be used initially, `Weak` was in fact causing errors in the session
/// closing, because the primitive implementation seemed to be used in the closing operation.)
pub(crate) struct WeakSession(Arc<SessionInner>);

impl WeakSession {
    fn new(session: &Arc<SessionInner>) -> Self {
        let mut weak = session.weak_counter.lock().unwrap();
        *weak += 1;
        Self(session.clone())
    }

    #[zenoh_macros::internal]
    pub(crate) fn session(&self) -> &Session {
        Session::ref_cast(&self.0)
    }
}

impl Clone for WeakSession {
    fn clone(&self) -> Self {
        let mut weak = self.0.weak_counter.lock().unwrap();
        *weak += 1;
        Self(self.0.clone())
    }
}

impl fmt::Debug for WeakSession {
    fn fmt(&self, f: &mut fmt::Formatter) -> fmt::Result {
        self.0.fmt(f)
    }
}

impl Deref for WeakSession {
    type Target = Arc<SessionInner>;

    fn deref(&self) -> &Self::Target {
        &self.0
    }
}

impl Drop for WeakSession {
    fn drop(&mut self) {
        let mut weak = self.0.weak_counter.lock().unwrap();
        *weak -= 1;
    }
}

/// Error indicating the operation cannot proceed because the session is closed.
///
/// It may be returned by operations like [`Session::get`] or [`Publisher::put`](crate::api::publisher::Publisher::put) when
/// [`Session::close`] has been called before.
#[derive(Debug)]
pub struct SessionClosedError;

impl fmt::Display for SessionClosedError {
    fn fmt(&self, f: &mut fmt::Formatter<'_>) -> fmt::Result {
        write!(f, "session closed")
    }
}

impl std::error::Error for SessionClosedError {}

static SESSION_ID_COUNTER: AtomicU16 = AtomicU16::new(0);
impl Session {
    pub(crate) fn init(
        runtime: Runtime,
        aggregated_subscribers: Vec<OwnedKeyExpr>,
        aggregated_publishers: Vec<OwnedKeyExpr>,
        owns_runtime: bool,
    ) -> impl Resolve<Session> {
        ResolveClosure::new(move || {
            let router = runtime.router();
            let config = runtime.config().lock();
            let publisher_qos = config.0.qos().publication().clone();
            let namespace = config.0.namespace().clone();
            drop(config);
            let state = RwLock::new(SessionState::new(
                aggregated_subscribers,
                aggregated_publishers,
                publisher_qos.into(),
            ));
            let session = Session(Arc::new(SessionInner {
                weak_counter: Mutex::new(0),
                runtime: runtime.clone(),
                state,
                id: SESSION_ID_COUNTER.fetch_add(1, Ordering::SeqCst),
                owns_runtime,
                task_controller: TaskController::default(),
                namespace: namespace.clone(),
                face_id: OnceCell::new(),
            }));

            runtime.new_handler(Arc::new(admin::Handler::new(session.downgrade())));

            let primitives: Arc<dyn Primitives> = match namespace {
                Some(ns) => {
<<<<<<< HEAD
                    let face = router.new_primitives(
                        Arc::new(ENamespace::new(ns.clone(), Arc::new(session.downgrade()))),
                        Bound::session(),
                    );
                    #[cfg(feature = "unstable")]
=======
                    let face = router.new_primitives(Arc::new(ENamespace::new(
                        ns.clone(),
                        Arc::new(session.downgrade()),
                    )));
>>>>>>> 60e5946b
                    session.0.face_id.set(face.state.id).unwrap(); // this is the only attempt to set value
                    Arc::new(Namespace::new(ns, face))
                }
                None => {
<<<<<<< HEAD
                    let face =
                        router.new_primitives(Arc::new(session.downgrade()), Bound::session());
                    #[cfg(feature = "unstable")]
=======
                    let face = router.new_primitives(Arc::new(session.downgrade()));
>>>>>>> 60e5946b
                    session.0.face_id.set(face.state.id).unwrap(); // this is the only attempt to set value
                    face
                }
            };

            zwrite!(session.0.state).primitives = Some(primitives);

            admin::init(session.downgrade());

            session
        })
    }

    /// Returns the identifier of the current session. `zid()` is a convenient shortcut.
    /// See [`Session::info()`](`Session::info()`) and [`SessionInfo::zid()`](`SessionInfo::zid()`) for more details.
    pub fn zid(&self) -> ZenohId {
        self.info().zid().wait()
    }

    #[zenoh_macros::internal]
    pub fn hlc(&self) -> Option<&HLC> {
        self.0.runtime.hlc()
    }

    /// Close the zenoh [`Session`](Session).
    ///
    /// Every subscriber and queryable declared will stop receiving data, and further attempt to
    /// publish or query with the session or publishers will result in an error. Undeclaring an
    /// entity after session closing is a no-op. Session state can be checked with
    /// [`Session::is_closed`].
    ///
    /// Session are automatically closed when all its instances are dropped, same as `Arc`.
    /// You may still want to use this function to handle errors or close the session
    /// asynchronously.
    /// <br>
    /// Closing the session can also save bandwidth, as it avoids propagating the undeclaration
    /// of the remaining entities.
    ///
    ///
    /// # Examples
    /// ```no_run
    /// # #[tokio::main]
    /// # async fn main() {
    ///
    /// let session = zenoh::open(zenoh::Config::default()).await.unwrap();
    /// let subscriber = session
    ///     .declare_subscriber("key/expression")
    ///     .await
    ///     .unwrap();
    /// let subscriber_task = tokio::spawn(async move {
    ///     while let Ok(sample) = subscriber.recv_async().await {
    ///         println!("Received: {} {:?}", sample.key_expr(), sample.payload());
    ///     }
    /// });
    /// session.close().await.unwrap();
    /// // subscriber task will end as `subscriber.recv_async()` will return `Err`
    /// // subscriber undeclaration has not been sent on the wire
    /// subscriber_task.await.unwrap();
    /// # }
    /// ```
    pub fn close(&self) -> CloseBuilder<Self> {
        CloseBuilder::new(self)
    }

    /// Check if the session has been closed.
    ///
    /// # Examples
    /// ```
    /// # #[tokio::main]
    /// # async fn main() {
    ///
    /// let session = zenoh::open(zenoh::Config::default()).await.unwrap();
    /// assert!(!session.is_closed());
    /// session.close().await.unwrap();
    /// assert!(session.is_closed());
    /// # }
    pub fn is_closed(&self) -> bool {
        zread!(self.0.state).primitives.is_none()
    }

    pub fn undeclare<'a, T>(&'a self, decl: T) -> impl Resolve<ZResult<()>> + 'a
    where
        T: Undeclarable<&'a Session> + 'a,
    {
        UndeclarableSealed::undeclare_inner(decl, self)
    }

    /// Get the current configuration of the zenoh [`Session`](Session).
    ///
    /// The returned configuration [`Notifier`](crate::config::Notifier) can be used to read the current
    /// zenoh configuration through the `get` function or
    /// modify the zenoh configuration through the `insert`,
    /// or `insert_json5` function.
    ///
    /// # Examples
    /// ### Read current zenoh configuration
    /// ```
    /// # #[tokio::main]
    /// # async fn main() {
    ///
    /// let session = zenoh::open(zenoh::Config::default()).await.unwrap();
    /// let peers = session.config().get("connect/endpoints").unwrap();
    /// # }
    /// ```
    ///
    /// ### Modify current zenoh configuration
    /// ```
    /// # #[tokio::main]
    /// # async fn main() {
    ///
    /// let session = zenoh::open(zenoh::Config::default()).await.unwrap();
    /// let _ = session.config().insert_json5("connect/endpoints", r#"["tcp/127.0.0.1/7447"]"#);
    /// # }
    /// ```
    #[zenoh_macros::unstable]
    pub fn config(&self) -> &crate::config::Notifier<Config> {
        self.0.runtime.config()
    }

    /// Get a new Timestamp from a Zenoh [`Session`].
    ///
    /// The returned timestamp has the current time, with the Session's runtime [`ZenohId`].
    ///
    /// # Examples
    /// ### Read current zenoh configuration
    /// ```
    /// # #[tokio::main]
    /// # async fn main() {
    ///
    /// let session = zenoh::open(zenoh::Config::default()).await.unwrap();
    /// let timestamp = session.new_timestamp();
    /// # }
    /// ```
    pub fn new_timestamp(&self) -> Timestamp {
        match self.0.runtime.hlc() {
            Some(hlc) => hlc.new_timestamp(),
            None => {
                // Called in the case that the runtime is not initialized with an hlc
                // UNIX_EPOCH is Returns a Timespec::zero(), Unwrap Should be permissable here
                let now = SystemTime::now().duration_since(UNIX_EPOCH).unwrap().into();
                Timestamp::new(now, self.0.zid().into())
            }
        }
    }
}

impl Session {
    /// Get information about the zenoh [`Session`](Session).
    ///
    /// # Examples
    /// ```
    /// # #[tokio::main]
    /// # async fn main() {
    ///
    /// let session = zenoh::open(zenoh::Config::default()).await.unwrap();
    /// let info = session.info();
    /// # }
    /// ```
    pub fn info(&self) -> SessionInfo {
        SessionInfo {
            runtime: self.0.runtime.clone(),
        }
    }

    /// Create a [`Subscriber`](crate::pubsub::Subscriber) for the given key expression.
    ///
    /// # Arguments
    ///
    /// * `key_expr` - The resourkey expression to subscribe to
    ///
    /// # Examples
    /// ```no_run
    /// # #[tokio::main]
    /// # async fn main() {
    ///
    /// let session = zenoh::open(zenoh::Config::default()).await.unwrap();
    /// let subscriber = session.declare_subscriber("key/expression")
    ///     .await
    ///     .unwrap();
    /// tokio::task::spawn(async move {
    ///     while let Ok(sample) = subscriber.recv_async().await {
    ///         println!("Received: {:?}", sample);
    ///     }
    /// }).await;
    /// # }
    /// ```
    pub fn declare_subscriber<'b, TryIntoKeyExpr>(
        &self,
        key_expr: TryIntoKeyExpr,
    ) -> SubscriberBuilder<'_, 'b, DefaultHandler>
    where
        TryIntoKeyExpr: TryInto<KeyExpr<'b>>,
        <TryIntoKeyExpr as TryInto<KeyExpr<'b>>>::Error: Into<zenoh_result::Error>,
    {
        SubscriberBuilder {
            session: self,
            key_expr: TryIntoKeyExpr::try_into(key_expr).map_err(Into::into),
            origin: Locality::default(),
            handler: DefaultHandler::default(),
        }
    }

    /// Create a [`Queryable`](crate::query::Queryable) for the given key expression.
    ///
    /// # Arguments
    ///
    /// * `key_expr` - The key expression matching the queries the
    ///   [`Queryable`](crate::query::Queryable) will reply to
    ///
    /// # Examples
    /// ```no_run
    /// # #[tokio::main]
    /// # async fn main() {
    ///
    /// let session = zenoh::open(zenoh::Config::default()).await.unwrap();
    /// let queryable = session.declare_queryable("key/expression")
    ///     .await
    ///     .unwrap();
    /// tokio::task::spawn(async move {
    ///     while let Ok(query) = queryable.recv_async().await {
    ///         query.reply(
    ///             "key/expression",
    ///             "value",
    ///         ).await.unwrap();
    ///     }
    /// }).await;
    /// # }
    /// ```
    pub fn declare_queryable<'b, TryIntoKeyExpr>(
        &self,
        key_expr: TryIntoKeyExpr,
    ) -> QueryableBuilder<'_, 'b, DefaultHandler>
    where
        TryIntoKeyExpr: TryInto<KeyExpr<'b>>,
        <TryIntoKeyExpr as TryInto<KeyExpr<'b>>>::Error: Into<zenoh_result::Error>,
    {
        QueryableBuilder {
            session: self,
            key_expr: key_expr.try_into().map_err(Into::into),
            complete: false,
            origin: Locality::default(),
            handler: DefaultHandler::default(),
        }
    }

    /// Create a [`Publisher`](crate::pubsub::Publisher) for the given key expression.
    ///
    /// # Arguments
    ///
    /// * `key_expr` - The key expression matching resources to write
    ///
    /// # Examples
    /// ```
    /// # #[tokio::main]
    /// # async fn main() {
    ///
    /// let session = zenoh::open(zenoh::Config::default()).await.unwrap();
    /// let publisher = session.declare_publisher("key/expression")
    ///     .await
    ///     .unwrap();
    /// publisher.put("value").await.unwrap();
    /// # }
    /// ```
    pub fn declare_publisher<'b, TryIntoKeyExpr>(
        &self,
        key_expr: TryIntoKeyExpr,
    ) -> PublisherBuilder<'_, 'b>
    where
        TryIntoKeyExpr: TryInto<KeyExpr<'b>>,
        <TryIntoKeyExpr as TryInto<KeyExpr<'b>>>::Error: Into<zenoh_result::Error>,
    {
        PublisherBuilder {
            session: self,
            key_expr: key_expr.try_into().map_err(Into::into),
            encoding: Encoding::default(),
            congestion_control: CongestionControl::DEFAULT,
            priority: Priority::DEFAULT,
            is_express: false,
            #[cfg(feature = "unstable")]
            reliability: Reliability::DEFAULT,
            destination: Locality::default(),
        }
    }

    /// Create a [`Querier`](crate::query::Querier) for the given key expression.
    ///
    /// # Arguments
    ///
    /// * `key_expr` - The key expression matching resources to query
    ///
    /// # Examples
    /// ```
    /// # #[tokio::main]
    /// # async fn main() {
    ///
    /// let session = zenoh::open(zenoh::Config::default()).await.unwrap();
    /// let querier = session.declare_querier("key/expression")
    ///     .await
    ///     .unwrap();
    /// let replies = querier.get().await.unwrap();
    /// # }
    /// ```
    pub fn declare_querier<'b, TryIntoKeyExpr>(
        &self,
        key_expr: TryIntoKeyExpr,
    ) -> QuerierBuilder<'_, 'b>
    where
        TryIntoKeyExpr: TryInto<KeyExpr<'b>>,
        <TryIntoKeyExpr as TryInto<KeyExpr<'b>>>::Error: Into<zenoh_result::Error>,
    {
        let timeout = {
            let conf = &self.0.runtime.config().lock().0;
            Duration::from_millis(unwrap_or_default!(conf.queries_default_timeout()))
        };
        let qos: QoS = request::ext::QoSType::REQUEST.into();
        QuerierBuilder {
            session: self,
            key_expr: key_expr.try_into().map_err(Into::into),
            qos: qos.into(),
            destination: Locality::default(),
            target: QueryTarget::default(),
            consolidation: QueryConsolidation::default(),
            timeout,
            #[cfg(feature = "unstable")]
            accept_replies: ReplyKeyExpr::default(),
        }
    }

    /// Obtain a [`Liveliness`] struct tied to this Zenoh [`Session`].
    ///
    /// # Examples
    /// ```
    /// # #[tokio::main]
    /// # async fn main() {
    ///
    /// let session = zenoh::open(zenoh::Config::default()).await.unwrap();
    /// let liveliness = session
    ///     .liveliness()
    ///     .declare_token("key/expression")
    ///     .await
    ///     .unwrap();
    /// # }
    /// ```
    pub fn liveliness(&self) -> Liveliness<'_> {
        Liveliness { session: self }
    }
}

impl Session {
    /// Informs Zenoh that you intend to use `key_expr` multiple times and that it should optimize its transmission.
    ///
    /// The returned `KeyExpr`'s internal structure may differ from what you would have obtained through a simple
    /// `key_expr.try_into()`, to save time on detecting the optimizations that have been associated with it.
    ///
    /// # Examples
    /// ```
    /// # #[tokio::main]
    /// # async fn main() {
    ///
    /// let session = zenoh::open(zenoh::Config::default()).await.unwrap();
    /// let key_expr = session.declare_keyexpr("key/expression").await.unwrap();
    /// # }
    /// ```
    pub fn declare_keyexpr<'a, 'b: 'a, TryIntoKeyExpr>(
        &'a self,
        key_expr: TryIntoKeyExpr,
    ) -> impl Resolve<ZResult<KeyExpr<'b>>> + 'a
    where
        TryIntoKeyExpr: TryInto<KeyExpr<'b>>,
        <TryIntoKeyExpr as TryInto<KeyExpr<'b>>>::Error: Into<zenoh_result::Error>,
    {
        let key_expr: ZResult<KeyExpr> = key_expr.try_into().map_err(Into::into);
        let sid = self.0.id;
        ResolveClosure::new(move || {
            let key_expr: KeyExpr = key_expr?;
            let prefix_len = key_expr.len() as u32;
            let expr_id = self.0.declare_prefix(key_expr.as_str()).wait()?;
            let key_expr = match key_expr.0 {
                KeyExprInner::Borrowed(key_expr) | KeyExprInner::BorrowedWire { key_expr, .. } => {
                    KeyExpr(KeyExprInner::BorrowedWire {
                        key_expr,
                        expr_id,
                        mapping: Mapping::Sender,
                        prefix_len,
                        session_id: sid,
                    })
                }
                KeyExprInner::Owned(key_expr) | KeyExprInner::Wire { key_expr, .. } => {
                    KeyExpr(KeyExprInner::Wire {
                        key_expr,
                        expr_id,
                        mapping: Mapping::Sender,
                        prefix_len,
                        session_id: sid,
                    })
                }
            };
            Ok(key_expr)
        })
    }

    /// Put data.
    ///
    /// # Arguments
    ///
    /// * `key_expr` - Key expression matching the resources to put
    /// * `payload` - The payload to put
    ///
    /// # Examples
    /// ```
    /// # #[tokio::main]
    /// # async fn main() {
    /// use zenoh::bytes::Encoding;
    ///
    /// let session = zenoh::open(zenoh::Config::default()).await.unwrap();
    /// session
    ///     .put("key/expression", "payload")
    ///     .encoding(Encoding::TEXT_PLAIN)
    ///     .await
    ///     .unwrap();
    /// # }
    /// ```
    #[inline]
    pub fn put<'a, 'b: 'a, TryIntoKeyExpr, IntoZBytes>(
        &'a self,
        key_expr: TryIntoKeyExpr,
        payload: IntoZBytes,
    ) -> SessionPutBuilder<'a, 'b>
    where
        TryIntoKeyExpr: TryInto<KeyExpr<'b>>,
        <TryIntoKeyExpr as TryInto<KeyExpr<'b>>>::Error: Into<zenoh_result::Error>,
        IntoZBytes: Into<ZBytes>,
    {
        SessionPutBuilder {
            publisher: self.declare_publisher(key_expr),
            kind: PublicationBuilderPut {
                payload: payload.into(),
                encoding: Encoding::default(),
            },
            timestamp: None,
            attachment: None,
            #[cfg(feature = "unstable")]
            source_info: SourceInfo::empty(),
        }
    }

    /// Delete data.
    ///
    /// # Arguments
    ///
    /// * `key_expr` - Key expression matching the resources to delete
    ///
    /// # Examples
    /// ```
    /// # #[tokio::main]
    /// # async fn main() {
    ///
    /// let session = zenoh::open(zenoh::Config::default()).await.unwrap();
    /// session.delete("key/expression").await.unwrap();
    /// # }
    /// ```
    #[inline]
    pub fn delete<'a, 'b: 'a, TryIntoKeyExpr>(
        &'a self,
        key_expr: TryIntoKeyExpr,
    ) -> SessionDeleteBuilder<'a, 'b>
    where
        TryIntoKeyExpr: TryInto<KeyExpr<'b>>,
        <TryIntoKeyExpr as TryInto<KeyExpr<'b>>>::Error: Into<zenoh_result::Error>,
    {
        SessionDeleteBuilder {
            publisher: self.declare_publisher(key_expr),
            kind: PublicationBuilderDelete,
            timestamp: None,
            attachment: None,
            #[cfg(feature = "unstable")]
            source_info: SourceInfo::empty(),
        }
    }
    /// Query data from the matching queryables in the system.
    ///
    /// Unless explicitly requested via [`accept_replies`](crate::session::SessionGetBuilder::accept_replies), replies are guaranteed to have
    /// key expressions that match the requested `selector`.
    ///
    /// # Arguments
    ///
    /// * `selector` - The selection of resources to query
    ///
    /// # Examples
    /// ```
    /// # #[tokio::main]
    /// # async fn main() {
    ///
    /// let session = zenoh::open(zenoh::Config::default()).await.unwrap();
    /// let replies = session.get("key/expression").await.unwrap();
    /// while let Ok(reply) = replies.recv_async().await {
    ///     println!(">> Received {:?}", reply.result());
    /// }
    /// # }
    /// ```
    pub fn get<'a, 'b: 'a, TryIntoSelector>(
        &'a self,
        selector: TryIntoSelector,
    ) -> SessionGetBuilder<'a, 'b, DefaultHandler>
    where
        TryIntoSelector: TryInto<Selector<'b>>,
        <TryIntoSelector as TryInto<Selector<'b>>>::Error: Into<zenoh_result::Error>,
    {
        let selector = selector.try_into().map_err(Into::into);
        let timeout = {
            let conf = &self.0.runtime.config().lock().0;
            Duration::from_millis(unwrap_or_default!(conf.queries_default_timeout()))
        };
        let qos: QoS = request::ext::QoSType::REQUEST.into();
        SessionGetBuilder {
            session: self,
            selector,
            target: QueryTarget::DEFAULT,
            consolidation: QueryConsolidation::DEFAULT,
            qos: qos.into(),
            destination: Locality::default(),
            timeout,
            value: None,
            attachment: None,
            handler: DefaultHandler::default(),
            #[cfg(feature = "unstable")]
            source_info: SourceInfo::empty(),
        }
    }
}

impl Session {
    #[allow(clippy::new_ret_no_self)]
    pub(super) fn new(
        config: Config,
        #[cfg(feature = "shared-memory")] shm_clients: Option<Arc<ShmClientStorage>>,
    ) -> impl Resolve<ZResult<Session>> {
        ResolveFuture::new(async move {
            tracing::debug!("Config: {:?}", &config);
            let aggregated_subscribers = config.0.aggregation().subscribers().clone();
            let aggregated_publishers = config.0.aggregation().publishers().clone();
            #[allow(unused_mut)] // Required for shared-memory
            let mut runtime = RuntimeBuilder::new(config);
            #[cfg(feature = "shared-memory")]
            {
                runtime = runtime.shm_clients(shm_clients);
            }
            let mut runtime = runtime.build().await?;

            let session = Self::init(
                runtime.clone(),
                aggregated_subscribers,
                aggregated_publishers,
                true,
            )
            .await;
            runtime.start().await?;
            Ok(session)
        })
    }
}

impl SessionInner {
    pub fn zid(&self) -> ZenohId {
        self.runtime.zid()
    }

    pub(crate) fn declare_prefix<'a>(
        &'a self,
        prefix: &'a str,
    ) -> impl Resolve<ZResult<ExprId>> + 'a {
        ResolveClosure::new(move || {
            trace!("declare_prefix({:?})", prefix);
            let mut state = zwrite!(self.state);
            let primitives = state.primitives()?;
            match state
                .local_resources
                .iter()
                .find(|(_expr_id, res)| res.name() == prefix)
            {
                Some((expr_id, _res)) => Ok(*expr_id),
                None => {
                    let expr_id = state.expr_id_counter.fetch_add(1, Ordering::SeqCst);
                    let mut res = Resource::new(Box::from(prefix));
                    if let Resource::Node(res_node) = &mut res {
                        for kind in [
                            SubscriberKind::Subscriber,
                            SubscriberKind::LivelinessSubscriber,
                        ] {
                            for sub in state.subscribers(kind).values() {
                                if res_node.key_expr.intersects(&sub.key_expr) {
                                    res_node.subscribers_mut(kind).push(sub.clone());
                                }
                            }
                        }
                    }
                    state.local_resources.insert(expr_id, res);
                    drop(state);
                    primitives.send_declare(&mut Declare {
                        interest_id: None,
                        ext_qos: declare::ext::QoSType::DECLARE,
                        ext_tstamp: None,
                        ext_nodeid: declare::ext::NodeIdType::DEFAULT,
                        body: DeclareBody::DeclareKeyExpr(DeclareKeyExpr {
                            id: expr_id,
                            wire_expr: WireExpr {
                                scope: 0,
                                suffix: prefix.to_owned().into(),
                                mapping: Mapping::Sender,
                            },
                        }),
                    });
                    Ok(expr_id)
                }
            }
        })
    }

    pub(crate) fn declare_publisher_inner(
        &self,
        key_expr: KeyExpr,
        destination: Locality,
    ) -> ZResult<EntityId> {
        let mut state = zwrite!(self.state);
        tracing::trace!("declare_publisher({:?})", key_expr);
        let id = self.runtime.next_id();

        let mut pub_state = PublisherState {
            id,
            remote_id: id,
            key_expr: key_expr.clone().into_owned(),
            destination,
        };

        let declared_pub = (destination != Locality::SessionLocal)
            .then(|| {
                match state
                    .aggregated_publishers
                    .iter()
                    .find(|s| s.includes(&key_expr))
                {
                    Some(join_pub) => {
                        if let Some(joined_pub) = state.publishers.values().find(|p| {
                            p.destination != Locality::SessionLocal
                                && join_pub.includes(&p.key_expr)
                        }) {
                            pub_state.remote_id = joined_pub.remote_id;
                            None
                        } else {
                            Some(join_pub.clone().into())
                        }
                    }
                    None => {
                        if let Some(twin_pub) = state.publishers.values().find(|p| {
                            p.destination != Locality::SessionLocal && p.key_expr == key_expr
                        }) {
                            pub_state.remote_id = twin_pub.remote_id;
                            None
                        } else {
                            Some(key_expr.clone())
                        }
                    }
                }
            })
            .flatten();

        state.publishers.insert(id, pub_state);

        if let Some(res) = declared_pub {
            let primitives = state.primitives()?;
            drop(state);
            primitives.send_interest(&mut Interest {
                id,
                mode: InterestMode::CurrentFuture,
                options: InterestOptions::KEYEXPRS + InterestOptions::SUBSCRIBERS,
                wire_expr: Some(res.to_wire(self).to_owned()),
                ext_qos: network::ext::QoSType::DEFAULT,
                ext_tstamp: None,
                ext_nodeid: network::ext::NodeIdType::DEFAULT,
            });
        }
        Ok(id)
    }

    pub(crate) fn undeclare_publisher_inner(&self, pid: Id) -> ZResult<()> {
        let mut state = zwrite!(self.state);
        let Ok(primitives) = state.primitives() else {
            return Ok(());
        };
        if let Some(pub_state) = state.publishers.remove(&pid) {
            trace!("undeclare_publisher({:?})", pub_state);
            if pub_state.destination != Locality::SessionLocal {
                // Note: there might be several publishers on the same KeyExpr.
                // Before calling forget_publishers(key_expr), check if this was the last one.
                if !state.publishers.values().any(|p| {
                    p.destination != Locality::SessionLocal && p.remote_id == pub_state.remote_id
                }) {
                    drop(state);
                    primitives.send_interest(&mut Interest {
                        id: pub_state.remote_id,
                        mode: InterestMode::Final,
                        // Note: InterestMode::Final options are undefined in the current protocol specification,
                        //       they are initialized here for internal use by local egress interceptors.
                        options: InterestOptions::SUBSCRIBERS,
                        wire_expr: None,
                        ext_qos: declare::ext::QoSType::DEFAULT,
                        ext_tstamp: None,
                        ext_nodeid: declare::ext::NodeIdType::DEFAULT,
                    });
                }
            }
            Ok(())
        } else {
            Err(zerror!("Unable to find publisher").into())
        }
    }

    pub(crate) fn declare_querier_inner(
        &self,
        key_expr: KeyExpr,
        destination: Locality,
    ) -> ZResult<EntityId> {
        tracing::trace!("declare_querier({:?})", key_expr);
        let mut state = zwrite!(self.state);
        let id = self.runtime.next_id();
        let declared_querier = state.register_querier(id, &key_expr, destination);
        if let Some(res) = declared_querier {
            let primitives = state.primitives()?;
            drop(state);
            primitives.send_interest(&mut Interest {
                id,
                mode: InterestMode::CurrentFuture,
                options: InterestOptions::KEYEXPRS + InterestOptions::QUERYABLES,
                wire_expr: Some(res.to_wire(self).to_owned()),
                ext_qos: network::ext::QoSType::DEFAULT,
                ext_tstamp: None,
                ext_nodeid: network::ext::NodeIdType::DEFAULT,
            });
        }
        Ok(id)
    }

    pub(crate) fn undeclare_querier_inner(&self, pid: Id) -> ZResult<()> {
        let mut state = zwrite!(self.state);
        let Ok(primitives) = state.primitives() else {
            return Ok(());
        };
        if let Some(querier_state) = state.queriers.remove(&pid) {
            trace!("undeclare_querier({:?})", querier_state);
            if querier_state.destination != Locality::SessionLocal {
                // Note: there might be several queriers on the same KeyExpr.
                // Before calling forget_queriers(key_expr), check if this was the last one.
                if !state.queriers.values().any(|p| {
                    p.destination != Locality::SessionLocal
                        && p.remote_id == querier_state.remote_id
                }) {
                    drop(state);
                    primitives.send_interest(&mut Interest {
                        id: querier_state.remote_id,
                        mode: InterestMode::Final,
                        options: InterestOptions::empty(),
                        wire_expr: None,
                        ext_qos: declare::ext::QoSType::DEFAULT,
                        ext_tstamp: None,
                        ext_nodeid: declare::ext::NodeIdType::DEFAULT,
                    });
                }
            }
            Ok(())
        } else {
            Err(zerror!("Unable to find querier").into())
        }
    }

    pub(crate) fn optimize_nonwild_prefix(&self, key_expr: &KeyExpr) -> ZResult<WireExpr<'static>> {
        let ke = key_expr.as_keyexpr();
        if let Some(prefix) = ke.get_nonwild_prefix() {
            let expr_id = self.declare_prefix(prefix.as_str()).wait()?;
            return Ok(WireExpr {
                scope: expr_id,
                suffix: key_expr.as_str()[prefix.len()..].to_string().into(),
                mapping: Mapping::Sender,
            });
        }
        Ok(key_expr.to_wire(self).to_owned())
    }

    pub(crate) fn declare_subscriber_inner(
        self: &Arc<Self>,
        key_expr: &KeyExpr,
        origin: Locality,
        callback: Callback<Sample>,
    ) -> ZResult<Arc<SubscriberState>> {
        let mut state = zwrite!(self.state);
        tracing::trace!("declare_subscriber({:?})", key_expr);
        let id = self.runtime.next_id();
        let (sub_state, declared_sub) = state.register_subscriber(id, key_expr, origin, callback);
        if let Some(key_expr) = declared_sub {
            let primitives = state.primitives()?;
            drop(state);
            let wire_expr = self.optimize_nonwild_prefix(&key_expr)?;

            primitives.send_declare(&mut Declare {
                interest_id: None,
                ext_qos: declare::ext::QoSType::DECLARE,
                ext_tstamp: None,
                ext_nodeid: declare::ext::NodeIdType::DEFAULT,
                body: DeclareBody::DeclareSubscriber(DeclareSubscriber { id, wire_expr }),
            });
            let state = zread!(self.state);
            self.update_matching_status(&state, &key_expr, MatchingStatusType::Subscribers, true)
        } else if origin == Locality::SessionLocal {
            self.update_matching_status(&state, key_expr, MatchingStatusType::Subscribers, true)
        }

        Ok(sub_state)
    }

    pub(crate) fn undeclare_subscriber_inner(
        self: &Arc<Self>,
        sid: Id,
        kind: SubscriberKind,
    ) -> ZResult<()> {
        let mut state = zwrite!(self.state);
        let Ok(primitives) = state.primitives() else {
            return Ok(());
        };
        if let Some(sub_state) = state.subscribers_mut(kind).remove(&sid) {
            trace!("undeclare_subscriber({:?})", sub_state);
            for res in state
                .local_resources
                .values_mut()
                .filter_map(Resource::as_node_mut)
            {
                res.subscribers_mut(kind)
                    .retain(|sub| sub.id != sub_state.id);
            }
            for res in state
                .remote_resources
                .values_mut()
                .filter_map(Resource::as_node_mut)
            {
                res.subscribers_mut(kind)
                    .retain(|sub| sub.id != sub_state.id);
            }

            match kind {
                SubscriberKind::Subscriber => {
                    if sub_state.origin != Locality::SessionLocal {
                        // Note: there might be several Subscribers on the same KeyExpr.
                        // Before calling forget_subscriber(key_expr), check if this was the last one.
                        if !state.subscribers(kind).values().any(|s| {
                            s.origin != Locality::SessionLocal && s.remote_id == sub_state.remote_id
                        }) {
                            drop(state);
                            primitives.send_declare(&mut Declare {
                                interest_id: None,
                                ext_qos: declare::ext::QoSType::DECLARE,
                                ext_tstamp: None,
                                ext_nodeid: declare::ext::NodeIdType::DEFAULT,
                                body: DeclareBody::UndeclareSubscriber(UndeclareSubscriber {
                                    id: sub_state.remote_id,
                                    ext_wire_expr: WireExprType {
                                        wire_expr: WireExpr::empty(),
                                    },
                                }),
                            });
                            let state = zread!(self.state);
                            self.update_matching_status(
                                &state,
                                &sub_state.key_expr,
                                MatchingStatusType::Subscribers,
                                false,
                            )
                        } else {
                            drop(state);
                        }
                    } else {
                        drop(state);
                        let state = zread!(self.state);
                        self.update_matching_status(
                            &state,
                            &sub_state.key_expr,
                            MatchingStatusType::Subscribers,
                            false,
                        )
                    }
                }
                SubscriberKind::LivelinessSubscriber => {
                    if kind == SubscriberKind::LivelinessSubscriber {
                        let primitives = state.primitives()?;
                        drop(state);

                        primitives.send_interest(&mut Interest {
                            id: sub_state.id,
                            mode: InterestMode::Final,
                            // Note: InterestMode::Final options are undefined in the current protocol specification,
                            //       they are initialized here for internal use by local egress interceptors.
                            options: InterestOptions::TOKENS,
                            wire_expr: None,
                            ext_qos: declare::ext::QoSType::DEFAULT,
                            ext_tstamp: None,
                            ext_nodeid: declare::ext::NodeIdType::DEFAULT,
                        });
                    }
                }
            }

            Ok(())
        } else {
            Err(zerror!("Unable to find subscriber").into())
        }
    }

    pub(crate) fn declare_queryable_inner(
        self: &Arc<Self>,
        key_expr: &KeyExpr,
        complete: bool,
        origin: Locality,
        callback: Callback<Query>,
    ) -> ZResult<Arc<QueryableState>> {
        let mut state = zwrite!(self.state);
        tracing::trace!("declare_queryable({:?})", key_expr);
        let id = self.runtime.next_id();
        let qable_state = Arc::new(QueryableState {
            id,
            key_expr: key_expr.clone().into_owned(),
            complete,
            origin,
            callback,
        });

        state.queryables.insert(id, qable_state.clone());
        if origin != Locality::SessionLocal {
            let primitives = state.primitives()?;
            drop(state);
            let qabl_info = QueryableInfoType {
                complete,
                distance: 0,
            };
            let wire_expr = self.optimize_nonwild_prefix(key_expr)?;
            primitives.send_declare(&mut Declare {
                interest_id: None,
                ext_qos: declare::ext::QoSType::DECLARE,
                ext_tstamp: None,
                ext_nodeid: declare::ext::NodeIdType::DEFAULT,
                body: DeclareBody::DeclareQueryable(DeclareQueryable {
                    id,
                    wire_expr,
                    ext_info: qabl_info,
                }),
            });
        } else {
            drop(state);
        }

        let state = zread!(self.state);
        self.update_matching_status(
            &state,
            key_expr,
            MatchingStatusType::Queryables(complete),
            true,
        );

        Ok(qable_state)
    }

    pub(crate) fn close_queryable(self: &Arc<Self>, qid: Id) -> ZResult<()> {
        let mut state = zwrite!(self.state);
        let Ok(primitives) = state.primitives() else {
            return Ok(());
        };
        if let Some(qable_state) = state.queryables.remove(&qid) {
            trace!("undeclare_queryable({:?})", qable_state);
            if qable_state.origin != Locality::SessionLocal {
                drop(state);
                primitives.send_declare(&mut Declare {
                    interest_id: None,
                    ext_qos: declare::ext::QoSType::DECLARE,
                    ext_tstamp: None,
                    ext_nodeid: declare::ext::NodeIdType::DEFAULT,
                    body: DeclareBody::UndeclareQueryable(UndeclareQueryable {
                        id: qable_state.id,
                        ext_wire_expr: WireExprType {
                            wire_expr: WireExpr::empty(),
                        },
                    }),
                });
            } else {
                drop(state);
            }
            let state = zread!(self.state);
            self.update_matching_status(
                &state,
                &qable_state.key_expr,
                MatchingStatusType::Queryables(qable_state.complete),
                false,
            );
            Ok(())
        } else {
            Err(zerror!("Unable to find queryable").into())
        }
    }

    pub(crate) fn declare_liveliness_inner(&self, key_expr: &KeyExpr) -> ZResult<Id> {
        tracing::trace!("declare_liveliness({:?})", key_expr);
        let id = self.runtime.next_id();
        let primitives = zread!(self.state).primitives()?;
        primitives.send_declare(&mut Declare {
            interest_id: None,
            ext_qos: declare::ext::QoSType::DECLARE,
            ext_tstamp: None,
            ext_nodeid: declare::ext::NodeIdType::DEFAULT,
            body: DeclareBody::DeclareToken(DeclareToken {
                id,
                wire_expr: key_expr.to_wire(self).to_owned(),
            }),
        });
        Ok(id)
    }

    pub(crate) fn declare_liveliness_subscriber_inner(
        &self,
        key_expr: &KeyExpr,
        origin: Locality,
        history: bool,
        callback: Callback<Sample>,
    ) -> ZResult<Arc<SubscriberState>> {
        let mut state = zwrite!(self.state);
        trace!("declare_liveliness_subscriber({:?})", key_expr);
        let id = self.runtime.next_id();

        let sub_state = SubscriberState {
            id,
            remote_id: id,
            key_expr: key_expr.clone().into_owned(),
            origin,
            callback: callback.clone(),
        };

        let sub_state = Arc::new(sub_state);

        state
            .subscribers_mut(SubscriberKind::LivelinessSubscriber)
            .insert(sub_state.id, sub_state.clone());

        for res in state
            .local_resources
            .values_mut()
            .filter_map(Resource::as_node_mut)
        {
            if key_expr.intersects(&res.key_expr) {
                res.subscribers_mut(SubscriberKind::LivelinessSubscriber)
                    .push(sub_state.clone());
            }
        }

        for res in state
            .remote_resources
            .values_mut()
            .filter_map(Resource::as_node_mut)
        {
            if key_expr.intersects(&res.key_expr) {
                res.subscribers_mut(SubscriberKind::LivelinessSubscriber)
                    .push(sub_state.clone());
            }
        }

        let known_tokens = if history {
            state
                .remote_tokens
                .values()
                .filter(|token| key_expr.intersects(token))
                .cloned()
                .collect::<Vec<KeyExpr<'static>>>()
        } else {
            vec![]
        };

        let primitives = state.primitives()?;
        drop(state);

        if !known_tokens.is_empty() {
            self.task_controller
                .spawn_with_rt(zenoh_runtime::ZRuntime::Net, async move {
                    for token in known_tokens {
                        callback.call(Sample {
                            key_expr: token,
                            payload: ZBytes::new(),
                            kind: SampleKind::Put,
                            encoding: Encoding::default(),
                            timestamp: None,
                            qos: QoS::default(),
                            #[cfg(feature = "unstable")]
                            reliability: Reliability::Reliable,
                            #[cfg(feature = "unstable")]
                            source_info: SourceInfo::empty(),
                            attachment: None,
                        });
                    }
                });
        }

        primitives.send_interest(&mut Interest {
            id,
            mode: if history {
                InterestMode::CurrentFuture
            } else {
                InterestMode::Future
            },
            options: InterestOptions::KEYEXPRS + InterestOptions::TOKENS,
            wire_expr: Some(key_expr.to_wire(self).to_owned()),
            ext_qos: declare::ext::QoSType::DECLARE,
            ext_tstamp: None,
            ext_nodeid: declare::ext::NodeIdType::DEFAULT,
        });

        Ok(sub_state)
    }

    pub(crate) fn undeclare_liveliness(&self, tid: Id) -> ZResult<()> {
        let Ok(primitives) = zread!(self.state).primitives() else {
            return Ok(());
        };
        trace!("undeclare_liveliness({:?})", tid);
        primitives.send_declare(&mut Declare {
            interest_id: None,
            ext_qos: ext::QoSType::DECLARE,
            ext_tstamp: None,
            ext_nodeid: ext::NodeIdType::DEFAULT,
            body: DeclareBody::UndeclareToken(UndeclareToken {
                id: tid,
                ext_wire_expr: WireExprType::null(),
            }),
        });
        Ok(())
    }

    pub(crate) fn declare_matches_listener_inner(
        &self,
        key_expr: &KeyExpr,
        destination: Locality,
        match_type: MatchingStatusType,
        callback: Callback<MatchingStatus>,
    ) -> ZResult<Arc<MatchingListenerState>> {
        let mut state = zwrite!(self.state);
        let id = self.runtime.next_id();
        tracing::trace!("matches_listener({:?}: {:?}) => {id}", match_type, key_expr);
        let listener_state = Arc::new(MatchingListenerState {
            id,
            current: std::sync::Mutex::new(false),
            destination,
            key_expr: key_expr.clone().into_owned(),
            match_type,
            callback,
        });
        state.matching_listeners.insert(id, listener_state.clone());
        drop(state);
        match listener_state.current.lock() {
            Ok(mut current) => {
                if self
                    .matching_status(key_expr, listener_state.destination, match_type)
                    .map(|s| s.matching())
                    .unwrap_or(true)
                {
                    *current = true;
                    listener_state
                        .callback
                        .call(MatchingStatus { matching: true });
                }
            }
            Err(e) => tracing::error!("Error trying to acquire MathginListener lock: {}", e),
        }
        Ok(listener_state)
    }

    fn matching_status_local(
        &self,
        key_expr: &KeyExpr,
        matching_type: MatchingStatusType,
    ) -> MatchingStatus {
        let state = zread!(self.state);
        let matching = match matching_type {
            MatchingStatusType::Subscribers => state
                .subscribers(SubscriberKind::Subscriber)
                .values()
                .any(|s| s.key_expr.intersects(key_expr)),
            MatchingStatusType::Queryables(false) => state
                .queryables
                .values()
                .any(|q| q.key_expr.intersects(key_expr)),
            MatchingStatusType::Queryables(true) => state
                .queryables
                .values()
                .any(|q| q.complete && q.key_expr.includes(key_expr)),
        };
        MatchingStatus { matching }
    }

    fn matching_status_remote(
        &self,
        key_expr: &KeyExpr,
        destination: Locality,
        matching_type: MatchingStatusType,
    ) -> ZResult<MatchingStatus> {
        if let Some(ns) = &self.namespace {
            self.matching_status_remote_inner(
                &(ns / key_expr.deref()).into(),
                destination,
                matching_type,
            )
        } else {
            self.matching_status_remote_inner(key_expr, destination, matching_type)
        }
    }

    fn matching_status_remote_inner(
        &self,
        key_expr: &KeyExpr,
        destination: Locality,
        matching_type: MatchingStatusType,
    ) -> ZResult<MatchingStatus> {
        let router = self.runtime.router();
        let rtables = zread!(router.tables.tables);
        let tables = &*rtables;

        let matches = match matching_type {
            MatchingStatusType::Subscribers => {
                crate::net::routing::dispatcher::pubsub::get_session_matching_subscriptions(
                    tables, key_expr,
                )
            }
            MatchingStatusType::Queryables(complete) => {
                crate::net::routing::dispatcher::queries::get_session_matching_queryables(
                    tables, key_expr, complete,
                )
            }
        };

        drop(rtables);
        let matching = match destination {
            Locality::Any => !matches.is_empty(),
            Locality::Remote => matches
                .values()
                .any(|dir| dir.id != *self.face_id.get().unwrap()),
            Locality::SessionLocal => matches
                .values()
                .any(|dir| dir.id == *self.face_id.get().unwrap()),
        };
        Ok(MatchingStatus { matching })
    }

    pub(crate) fn matching_status(
        &self,
        key_expr: &KeyExpr,
        destination: Locality,
        matching_type: MatchingStatusType,
    ) -> ZResult<MatchingStatus> {
        match destination {
            Locality::SessionLocal => Ok(self.matching_status_local(key_expr, matching_type)),
            Locality::Remote => self.matching_status_remote(key_expr, destination, matching_type),
            Locality::Any => {
                let local_match = self.matching_status_local(key_expr, matching_type);
                if local_match.matching() {
                    Ok(local_match)
                } else {
                    self.matching_status_remote(key_expr, destination, matching_type)
                }
            }
        }
    }

    pub(crate) fn update_matching_status(
        self: &Arc<Self>,
        state: &SessionState,
        key_expr: &KeyExpr,
        match_type: MatchingStatusType,
        status_value: bool,
    ) {
        for msub in state.matching_listeners.values() {
            if msub.is_matching(key_expr, match_type) {
                // Cannot hold session lock when calling tables (matching_status())
                // TODO: check which ZRuntime should be used
                self.task_controller
                    .spawn_with_rt(zenoh_runtime::ZRuntime::Net, {
                        let session = WeakSession::new(self);
                        let msub = msub.clone();
                        async move {
                            match msub.current.lock() {
                                Ok(mut current) => {
                                    if *current != status_value {
                                        if let Ok(status) = session.matching_status(
                                            &msub.key_expr,
                                            msub.destination,
                                            msub.match_type,
                                        ) {
                                            if status.matching() == status_value {
                                                *current = status_value;
                                                let callback = msub.callback.clone();
                                                callback.call(status)
                                            }
                                        }
                                    }
                                }
                                Err(e) => {
                                    tracing::error!(
                                        "Error trying to acquire MathginListener lock: {}",
                                        e
                                    );
                                }
                            }
                        }
                    });
            }
        }
    }

    pub(crate) fn undeclare_matches_listener_inner(&self, sid: Id) -> ZResult<()> {
        let mut state = zwrite!(self.state);
        if state.primitives.is_none() {
            return Ok(());
        }
        if let Some(state) = state.matching_listeners.remove(&sid) {
            trace!("undeclare_matches_listener_inner({:?})", state);
            Ok(())
        } else {
            Err(zerror!("Unable to find MatchingListener").into())
        }
    }

    #[allow(clippy::too_many_arguments)] // TODO fixme
    pub(crate) fn execute_subscriber_callbacks<'a>(
        &self,
        local: bool,
        kind: SubscriberKind,
        wire_expr: &WireExpr,
        qos: push::ext::QoSType,
        msg: impl FnOnce() -> &'a mut PushBody,
        #[cfg(feature = "unstable")] reliability: Reliability,
    ) {
        let mut callbacks = SingleOrVec::default();
        let state = zread!(self.state);
        if state.primitives.is_none() {
            return; // Session closing or closed
        }
        if wire_expr.suffix.is_empty() {
            match state.get_res(&wire_expr.scope, wire_expr.mapping, local) {
                Some(Resource::Node(res)) => {
                    for sub in res.subscribers(kind) {
                        if sub.origin == Locality::Any
                            || (local == (sub.origin == Locality::SessionLocal))
                        {
                            callbacks.push((sub.callback.clone(), res.key_expr.clone().into()));
                        }
                    }
                }
                Some(Resource::Prefix { prefix }) => {
                    tracing::error!(
                        "Received Data for `{}`, which isn't a key expression",
                        prefix
                    );
                    return;
                }
                None => {
                    tracing::error!("Received Data for unknown expr_id: {}", wire_expr.scope);
                    return;
                }
            }
        } else {
            match state.wireexpr_to_keyexpr(wire_expr, local) {
                Ok(key_expr) => {
                    for sub in state.subscribers(kind).values() {
                        if (sub.origin == Locality::Any
                            || (local == (sub.origin == Locality::SessionLocal)))
                            && key_expr.intersects(&sub.key_expr)
                        {
                            callbacks.push((sub.callback.clone(), key_expr.clone().into_owned()));
                        }
                    }
                }
                Err(err) => {
                    tracing::error!("Received Data for unknown key_expr: {}", err);
                    return;
                }
            }
        };
        drop(state);
        if callbacks.is_empty() {
            return;
        }
        let msg = msg();
        let zenoh_collections::single_or_vec::IntoIter { drain, last } = callbacks.into_iter();
        for (cb, key_expr) in drain {
            #[cfg(feature = "unstable")]
            cb.call_with_message((key_expr, qos, &mut msg.clone(), reliability));
            #[cfg(not(feature = "unstable"))]
            cb.call_with_message((key_expr, qos, &mut msg.clone()));
        }
        if let Some((cb, key_expr)) = last {
            #[cfg(feature = "unstable")]
            cb.call_with_message((key_expr, qos, msg, reliability));
            #[cfg(not(feature = "unstable"))]
            cb.call_with_message((key_expr, qos, msg));
        }
    }

    #[allow(clippy::too_many_arguments)] // TODO fixme
    pub(crate) fn resolve_put(
        &self,
        key_expr: &KeyExpr,
        payload: ZBytes,
        kind: SampleKind,
        encoding: Encoding,
        congestion_control: CongestionControl,
        priority: Priority,
        is_express: bool,
        destination: Locality,
        #[cfg(feature = "unstable")] reliability: Reliability,
        timestamp: Option<uhlc::Timestamp>,
        #[cfg(feature = "unstable")] source_info: SourceInfo,
        attachment: Option<ZBytes>,
    ) -> ZResult<()> {
        trace!("write({:?}, [...])", key_expr);
        let primitives = zread!(self.state).primitives()?;
        let timestamp = timestamp.or_else(|| self.runtime.new_timestamp());
        let wire_expr = key_expr.to_wire(self);
        let ext_qos = push::ext::QoSType::new(priority.into(), congestion_control, is_express);
        let make_body = || match kind {
            SampleKind::Put => PushBody::Put(Put {
                timestamp,
                encoding: encoding.clone().into(),
                #[cfg(feature = "unstable")]
                ext_sinfo: source_info.clone().into(),
                #[cfg(not(feature = "unstable"))]
                ext_sinfo: None,
                #[cfg(feature = "shared-memory")]
                ext_shm: None,
                ext_attachment: attachment.clone().map(Into::into),
                ext_unknown: vec![],
                payload: payload.clone().into(),
            }),
            SampleKind::Delete => PushBody::Del(Del {
                timestamp,
                #[cfg(feature = "unstable")]
                ext_sinfo: source_info.clone().into(),
                #[cfg(not(feature = "unstable"))]
                ext_sinfo: None,
                ext_attachment: attachment.clone().map(Into::into),
                ext_unknown: vec![],
            }),
        };
        let mut push = Push {
            wire_expr: wire_expr.to_owned(),
            ext_qos,
            ..Push::from(make_body())
        };
        if destination != Locality::SessionLocal {
            match &self.namespace {
                Some(_) => {
                    let face = primitives.as_any().downcast_ref::<Namespace>().unwrap();
                    face.send_push(
                        &mut push,
                        #[cfg(feature = "unstable")]
                        reliability,
                        #[cfg(not(feature = "unstable"))]
                        Reliability::DEFAULT,
                    );
                }
                None => {
                    let face = primitives.as_any().downcast_ref::<Face>().unwrap();
                    face.send_push(
                        &mut push,
                        #[cfg(feature = "unstable")]
                        reliability,
                        #[cfg(not(feature = "unstable"))]
                        Reliability::DEFAULT,
                    );
                }
            }
        }
        if destination != Locality::Remote {
            self.execute_subscriber_callbacks(
                true,
                SubscriberKind::Subscriber,
                &wire_expr,
                ext_qos,
                || {
                    // check if the message has been consumed, and rebuild the payload in this case
                    if push.wire_expr == WireExpr::empty() {
                        push.payload = make_body();
                    }
                    &mut push.payload
                },
                #[cfg(feature = "unstable")]
                reliability,
            );
        }
        Ok(())
    }

    #[allow(clippy::too_many_arguments)]
    pub(crate) fn query(
        self: &Arc<Self>,
        key_expr: &KeyExpr<'_>,
        parameters: &Parameters<'_>,
        target: QueryTarget,
        consolidation: QueryConsolidation,
        qos: QoS,
        destination: Locality,
        timeout: Duration,
        value: Option<(ZBytes, Encoding)>,
        attachment: Option<ZBytes>,
        #[cfg(feature = "unstable")] source: SourceInfo,
        callback: Callback<Reply>,
    ) -> ZResult<()> {
        tracing::trace!(
            "get({}, {:?}, {:?})",
            Selector::borrowed(key_expr, parameters),
            target,
            consolidation
        );
        let mut state = zwrite!(self.state);
        let consolidation = match consolidation.mode {
            #[cfg(feature = "unstable")]
            ConsolidationMode::Auto if parameters.time_range().is_some() => ConsolidationMode::None,
            ConsolidationMode::Auto => ConsolidationMode::Latest,
            mode => mode,
        };
        let qid = state.qid_counter.fetch_add(1, Ordering::SeqCst);
        let nb_final = match destination {
            Locality::Any => 2,
            _ => 1,
        };

        let token = self.task_controller.get_cancellation_token();
        self.task_controller
            .spawn_with_rt(zenoh_runtime::ZRuntime::Net, {
                let session = WeakSession::new(self);
                async move {
                    tokio::select! {
                        _ = tokio::time::sleep(timeout) => {
                            let mut state = zwrite!(session.state);
                            if let Some(query) = state.queries.remove(&qid) {
                                std::mem::drop(state);
                                tracing::debug!("Timeout on query {}! Send error and close.", qid);
                                if query.reception_mode == ConsolidationMode::Latest {
                                    for (_, reply) in query.replies.unwrap().into_iter() {
                                        query.callback.call(reply);
                                    }
                                }
                                query.callback.call(Reply {
                                    result: Err(ReplyError::new("Timeout", Encoding::ZENOH_STRING)),
                                    #[cfg(feature = "unstable")]
                                    replier_id: None
                                });
                            }
                        }
                        _ = token.cancelled() => {}
                    }
                }
            });

        tracing::trace!("Register query {} (nb_final = {})", qid, nb_final);
        state.queries.insert(
            qid,
            QueryState {
                nb_final,
                key_expr: key_expr.clone().into_owned(),
                parameters: parameters.clone().into_owned(),
                reception_mode: consolidation,
                replies: (consolidation != ConsolidationMode::None).then(HashMap::new),
                callback,
            },
        );

        let primitives = state.primitives()?;
        drop(state);

        if destination != Locality::SessionLocal {
            let wexpr = key_expr.to_wire(self).to_owned();
            let ext_attachment = attachment.clone().map(Into::into);
            primitives.send_request(&mut Request {
                id: qid,
                wire_expr: wexpr.clone(),
                ext_qos: qos.into(),
                ext_tstamp: None,
                ext_nodeid: request::ext::NodeIdType::DEFAULT,
                ext_target: target,
                ext_budget: None,
                ext_timeout: Some(timeout),
                payload: RequestBody::Query(zenoh_protocol::zenoh::Query {
                    consolidation,
                    parameters: parameters.to_string(),
                    #[cfg(feature = "unstable")]
                    ext_sinfo: source.into(),
                    #[cfg(not(feature = "unstable"))]
                    ext_sinfo: None,
                    ext_body: value.as_ref().map(|v| query::ext::QueryBodyType {
                        #[cfg(feature = "shared-memory")]
                        ext_shm: None,
                        encoding: v.1.clone().into(),
                        payload: v.0.clone().into(),
                    }),
                    ext_attachment,
                    ext_unknown: vec![],
                }),
            });
        }
        if destination != Locality::Remote {
            self.handle_query(
                zread!(self.state),
                true,
                key_expr,
                parameters.as_str(),
                qid,
                target,
                consolidation,
                value.as_ref().map(|v| query::ext::QueryBodyType {
                    #[cfg(feature = "shared-memory")]
                    ext_shm: None,
                    encoding: v.1.clone().into(),
                    payload: v.0.clone().into(),
                }),
                attachment,
            );
        }
        Ok(())
    }

    pub(crate) fn liveliness_query(
        self: &Arc<Self>,
        key_expr: &KeyExpr<'_>,
        timeout: Duration,
        callback: Callback<Reply>,
    ) -> ZResult<()> {
        tracing::trace!("liveliness.get({}, {:?})", key_expr, timeout);
        let mut state = zwrite!(self.state);
        let id = state.liveliness_qid_counter.fetch_add(1, Ordering::SeqCst);
        let token = self.task_controller.get_cancellation_token();
        self.task_controller
            .spawn_with_rt(zenoh_runtime::ZRuntime::Net, {
                let session = WeakSession::new(self);
                async move {
                    tokio::select! {
                        _ = tokio::time::sleep(timeout) => {
                            let mut state = zwrite!(session.state);
                            if let Some(query) = state.liveliness_queries.remove(&id) {
                                std::mem::drop(state);
                                tracing::debug!("Timeout on liveliness query {}! Send error and close.", id);
                                query.callback.call(Reply {
                                    result: Err(ReplyError::new("Timeout", Encoding::ZENOH_STRING)),
                                    #[cfg(feature = "unstable")]
                                    replier_id: None
                                });
                            }
                        }
                        _ = token.cancelled() => {}
                    }
                }
            });

        tracing::trace!("Register liveliness query {}", id);
        let wexpr = key_expr.to_wire(self).to_owned();
        state
            .liveliness_queries
            .insert(id, LivelinessQueryState { callback });

        let primitives = state.primitives()?;
        drop(state);

        primitives.send_interest(&mut Interest {
            id,
            mode: InterestMode::Current,
            options: InterestOptions::KEYEXPRS + InterestOptions::TOKENS,
            wire_expr: Some(wexpr.clone()),
            ext_qos: request::ext::QoSType::DEFAULT,
            ext_tstamp: None,
            ext_nodeid: request::ext::NodeIdType::DEFAULT,
        });

        Ok(())
    }

    #[allow(clippy::too_many_arguments)]
    pub(crate) fn handle_query(
        self: &Arc<Self>,
        state: RwLockReadGuard<'_, SessionState>,
        local: bool,
        key_expr: &KeyExpr<'_>,
        parameters: &str,
        qid: RequestId,
        target: QueryTarget,
        _consolidation: ConsolidationMode,
        body: Option<QueryBodyType>,
        attachment: Option<ZBytes>,
    ) {
        let Ok(primitives) = state.primitives() else {
            return;
        };
        let queryables = state
            .queryables
            .iter()
            .filter(|(_, queryable)| {
                (queryable.origin == Locality::Any
                    || (local == (queryable.origin == Locality::SessionLocal)))
                    && (queryable.complete || target != QueryTarget::AllComplete)
                    && queryable.key_expr.intersects(key_expr)
            })
            .map(|(id, qable)| (*id, qable.callback.clone()))
            .collect::<Vec<(u32, Callback<Query>)>>();

        drop(state);

        let zid = self.zid();

        let query_inner = Arc::new(QueryInner {
            key_expr: key_expr.clone().into_owned(),
            parameters: parameters.to_owned().into(),
            qid,
            zid: zid.into(),
            primitives: if local {
                Arc::new(WeakSession::new(self))
            } else {
                primitives
            },
        });
        if !queryables.is_empty() {
            let mut query = Query {
                inner: query_inner,
                eid: 0,
                value: body.map(|b| (b.payload.into(), b.encoding.into())),
                attachment,
            };
            for (eid, cb) in queryables {
                query.eid = eid;
                cb.call(query.clone());
            }
        }
    }
}

impl Primitives for WeakSession {
    fn send_interest(&self, msg: &mut zenoh_protocol::network::Interest) {
        trace!("recv Interest {} {:?}", msg.id, msg.wire_expr);
    }
    fn send_declare(&self, msg: &mut zenoh_protocol::network::Declare) {
        match &mut msg.body {
            zenoh_protocol::network::DeclareBody::DeclareKeyExpr(m) => {
                trace!("recv DeclareKeyExpr {} {:?}", m.id, m.wire_expr);
                let state = &mut zwrite!(self.state);
                if state.primitives.is_none() {
                    return; // Session closing or closed
                }
                match state.remote_key_to_expr(&m.wire_expr) {
                    Ok(key_expr) => {
                        let mut res_node = ResourceNode::new(key_expr.clone().into());
                        for kind in [
                            SubscriberKind::Subscriber,
                            SubscriberKind::LivelinessSubscriber,
                        ] {
                            for sub in state.subscribers(kind).values() {
                                if key_expr.intersects(&sub.key_expr) {
                                    res_node.subscribers_mut(kind).push(sub.clone());
                                }
                            }
                        }

                        state
                            .remote_resources
                            .insert(m.id, Resource::Node(res_node));
                    }
                    Err(e) => error!(
                        "Received Resource for invalid wire_expr `{}`: {}",
                        m.wire_expr, e
                    ),
                }
            }
            zenoh_protocol::network::DeclareBody::UndeclareKeyExpr(m) => {
                trace!("recv UndeclareKeyExpr {}", m.id);
            }
            zenoh_protocol::network::DeclareBody::DeclareSubscriber(m) => {
                trace!("recv DeclareSubscriber {} {:?}", m.id, m.wire_expr);
                {
                    let mut state = zwrite!(self.state);
                    if state.primitives.is_none() {
                        return; // Session closing or closed
                    }
                    match state
                        .wireexpr_to_keyexpr(&m.wire_expr, false)
                        .map(|e| e.into_owned())
                    {
                        Ok(expr) => {
                            state.remote_subscribers.insert(m.id, expr.clone());
                            self.update_matching_status(
                                &state,
                                &expr,
                                MatchingStatusType::Subscribers,
                                true,
                            );
                        }
                        Err(err) => {
                            tracing::error!(
                                "Received DeclareSubscriber for unknown wire_expr: {}",
                                err
                            )
                        }
                    }
                }
            }
            zenoh_protocol::network::DeclareBody::UndeclareSubscriber(m) => {
                trace!("recv UndeclareSubscriber {:?}", m.id);
                let mut state = zwrite!(self.state);
                if state.primitives.is_none() {
                    return; // Session closing or closed
                }
                if let Some(expr) = state.remote_subscribers.remove(&m.id) {
                    self.update_matching_status(
                        &state,
                        &expr,
                        MatchingStatusType::Subscribers,
                        false,
                    );
                } else {
                    tracing::error!("Received Undeclare Subscriber for unknown id: {}", m.id);
                }
            }
            zenoh_protocol::network::DeclareBody::DeclareQueryable(m) => {
                trace!("recv DeclareQueryable {} {:?}", m.id, m.wire_expr);
                {
                    let mut state = zwrite!(self.state);
                    if state.primitives.is_none() {
                        return; // Session closing or closed
                    }
                    match state
                        .wireexpr_to_keyexpr(&m.wire_expr, false)
                        .map(|e| e.into_owned())
                    {
                        Ok(expr) => {
                            state
                                .remote_queryables
                                .insert(m.id, (expr.clone(), m.ext_info.complete));
                            self.update_matching_status(
                                &state,
                                &expr,
                                MatchingStatusType::Queryables(m.ext_info.complete),
                                true,
                            );
                        }
                        Err(err) => {
                            tracing::error!(
                                "Received DeclareQueryable for unknown wire_expr: {}",
                                err
                            )
                        }
                    }
                }
            }
            zenoh_protocol::network::DeclareBody::UndeclareQueryable(m) => {
                trace!("recv UndeclareQueryable {:?}", m.id);
                let mut state = zwrite!(self.state);
                if state.primitives.is_none() {
                    return; // Session closing or closed
                }
                if let Some((expr, complete)) = state.remote_queryables.remove(&m.id) {
                    self.update_matching_status(
                        &state,
                        &expr,
                        MatchingStatusType::Queryables(complete),
                        false,
                    );
                } else {
                    tracing::error!("Received Undeclare Queryable for unknown id: {}", m.id);
                }
            }
            zenoh_protocol::network::DeclareBody::DeclareToken(m) => {
                let mut state = zwrite!(self.state);
                if state.primitives.is_none() {
                    return; // Session closing or closed
                }
                match state
                    .wireexpr_to_keyexpr(&m.wire_expr, false)
                    .map(|e| e.into_owned())
                {
                    Ok(key_expr) => {
                        if let Some(interest_id) = msg.interest_id {
                            if let Some(query) = state.liveliness_queries.get(&interest_id) {
                                let reply = Reply {
                                    result: Ok(Sample {
                                        key_expr,
                                        payload: ZBytes::new(),
                                        kind: SampleKind::Put,
                                        encoding: Encoding::default(),
                                        timestamp: None,
                                        qos: QoS::default(),
                                        #[cfg(feature = "unstable")]
                                        reliability: Reliability::Reliable,
                                        #[cfg(feature = "unstable")]
                                        source_info: SourceInfo::empty(),
                                        attachment: None,
                                    }),
                                    #[cfg(feature = "unstable")]
                                    replier_id: None,
                                };

                                query.callback.call(reply);
                                return;
                            }
                        }
                        if let Entry::Vacant(e) = state.remote_tokens.entry(m.id) {
                            e.insert(key_expr.clone());
                            drop(state);

                            let mut body = None;
                            self.execute_subscriber_callbacks(
                                false,
                                SubscriberKind::LivelinessSubscriber,
                                &m.wire_expr,
                                Default::default(),
                                || body.insert(Put::default().into()),
                                #[cfg(feature = "unstable")]
                                Reliability::Reliable,
                            );
                        }
                    }
                    Err(err) => {
                        tracing::error!("Received DeclareToken for unknown wire_expr: {}", err)
                    }
                }
            }
            zenoh_protocol::network::DeclareBody::UndeclareToken(m) => {
                trace!("recv UndeclareToken {:?}", m.id);
                {
                    let mut state = zwrite!(self.state);
                    if state.primitives.is_none() {
                        return; // Session closing or closed
                    }
                    if let Some(key_expr) = state.remote_tokens.remove(&m.id) {
                        drop(state);
                        let mut body = None;
                        self.execute_subscriber_callbacks(
                            false,
                            SubscriberKind::LivelinessSubscriber,
                            &key_expr.to_wire(self),
                            Default::default(),
                            || body.insert(Del::default().into()),
                            #[cfg(feature = "unstable")]
                            Reliability::Reliable,
                        );
                    } else if m.ext_wire_expr.wire_expr != WireExpr::empty() {
                        match state
                            .wireexpr_to_keyexpr(&m.ext_wire_expr.wire_expr, false)
                            .map(|e| e.into_owned())
                        {
                            Ok(key_expr) => {
                                drop(state);
                                let mut body = None;
                                self.execute_subscriber_callbacks(
                                    false,
                                    SubscriberKind::LivelinessSubscriber,
                                    &key_expr.to_wire(self),
                                    Default::default(),
                                    || body.insert(Del::default().into()),
                                    #[cfg(feature = "unstable")]
                                    Reliability::Reliable,
                                );
                            }
                            Err(err) => {
                                tracing::error!(
                                    "Received UndeclareToken for unknown wire_expr: {}",
                                    err
                                )
                            }
                        }
                    }
                }
            }
            DeclareBody::DeclareFinal(DeclareFinal) => {
                trace!("recv DeclareFinal {:?}", msg.interest_id);
                if let Some(interest_id) = msg.interest_id {
                    let mut state = zwrite!(self.state);
                    let _ = state.liveliness_queries.remove(&interest_id);
                }
            }
        }
    }

    fn send_push(&self, msg: &mut Push, _reliability: Reliability) {
        trace!("recv Push {:?}", msg);
        self.execute_subscriber_callbacks(
            false,
            SubscriberKind::Subscriber,
            &msg.wire_expr,
            msg.ext_qos,
            || &mut msg.payload,
            #[cfg(feature = "unstable")]
            _reliability,
        );
    }

    fn send_request(&self, msg: &mut Request) {
        trace!("recv Request {:?}", msg);
        match &mut msg.payload {
            RequestBody::Query(m) => {
                let state = zread!(self.state);
                match state
                    .wireexpr_to_keyexpr(&msg.wire_expr, false)
                    .map(|k| k.into_owned())
                {
                    Ok(key_expr) => {
                        self.handle_query(
                            state,
                            false,
                            &key_expr,
                            &m.parameters,
                            msg.id,
                            msg.ext_target,
                            m.consolidation,
                            mem::take(&mut m.ext_body),
                            mem::take(&mut m.ext_attachment).map(Into::into),
                        );
                    }
                    Err(err) => {
                        error!("Received Query for unknown key_expr: {}", err);
                    }
                }
            }
        }
    }

    fn send_response(&self, msg: &mut Response) {
        trace!("recv Response {:?}", msg);
        match &mut msg.payload {
            ResponseBody::Err(e) => {
                let mut state = zwrite!(self.state);
                if state.primitives.is_none() {
                    return; // Session closing or closed
                }
                match state.queries.get_mut(&msg.rid) {
                    Some(query) => {
                        let callback = query.callback.clone();
                        std::mem::drop(state);
                        let new_reply = Reply {
                            result: Err(ReplyError {
                                payload: mem::take(&mut e.payload).into(),
                                encoding: mem::take(&mut e.encoding).into(),
                            }),
                            #[cfg(feature = "unstable")]
                            replier_id: mem::take(&mut msg.ext_respid).map(|rid| {
                                zenoh_protocol::core::EntityGlobalIdProto {
                                    zid: rid.zid,
                                    eid: rid.eid,
                                }
                            }),
                        };
                        callback.call(new_reply);
                    }
                    None => {
                        tracing::warn!("Received ReplyData for unknown Query: {}", msg.rid);
                    }
                }
            }
            ResponseBody::Reply(m) => {
                let mut state = zwrite!(self.state);
                if state.primitives.is_none() {
                    return; // Session closing or closed
                }
                let key_expr = match state.remote_key_to_expr(&msg.wire_expr) {
                    Ok(key) => key.into_owned(),
                    Err(e) => {
                        error!("Received ReplyData for unknown key_expr: {}", e);
                        return;
                    }
                };
                match state.queries.get_mut(&msg.rid) {
                    Some(query) => {
                        let c =
                            zcondfeat!("unstable", !query.parameters.reply_key_expr_any(), true);
                        if c && !query.key_expr.intersects(&key_expr) {
                            tracing::warn!(
                                "Received Reply for `{}` from `{:?}, which didn't match query `{}`: dropping Reply.",
                                key_expr,
                                msg.ext_respid,
                                query.selector()
                            );
                            return;
                        }
                        let new_reply = Reply {
                            result: Ok(Sample::from_push(
                                key_expr.into_owned(),
                                msg.ext_qos,
                                &mut m.payload,
                                #[cfg(feature = "unstable")]
                                Reliability::Reliable,
                            )),
                            #[cfg(feature = "unstable")]
                            replier_id: mem::take(&mut msg.ext_respid).map(|rid| {
                                zenoh_protocol::core::EntityGlobalIdProto {
                                    zid: rid.zid,
                                    eid: rid.eid,
                                }
                            }),
                        };

                        let callback =
                            match query.reception_mode {
                                ConsolidationMode::None => {
                                    Some((query.callback.clone(), new_reply))
                                }
                                ConsolidationMode::Monotonic => {
                                    match query.replies.as_ref().unwrap().get(
                                        new_reply.result.as_ref().unwrap().key_expr.as_keyexpr(),
                                    ) {
                                        Some(reply) => {
                                            if new_reply.result.as_ref().unwrap().timestamp
                                                >= reply.result.as_ref().unwrap().timestamp
                                            {
                                                query.replies.as_mut().unwrap().insert(
                                                    new_reply
                                                        .result
                                                        .as_ref()
                                                        .unwrap()
                                                        .key_expr
                                                        .clone()
                                                        .into(),
                                                    new_reply.clone(),
                                                );
                                                Some((query.callback.clone(), new_reply))
                                            } else {
                                                None
                                            }
                                        }
                                        None => {
                                            query.replies.as_mut().unwrap().insert(
                                                new_reply
                                                    .result
                                                    .as_ref()
                                                    .unwrap()
                                                    .key_expr
                                                    .clone()
                                                    .into(),
                                                new_reply.clone(),
                                            );
                                            Some((query.callback.clone(), new_reply))
                                        }
                                    }
                                }
                                ConsolidationMode::Auto | ConsolidationMode::Latest => {
                                    match query.replies.as_ref().unwrap().get(
                                        new_reply.result.as_ref().unwrap().key_expr.as_keyexpr(),
                                    ) {
                                        Some(reply) => {
                                            if new_reply.result.as_ref().unwrap().timestamp
                                                >= reply.result.as_ref().unwrap().timestamp
                                            {
                                                query.replies.as_mut().unwrap().insert(
                                                    new_reply
                                                        .result
                                                        .as_ref()
                                                        .unwrap()
                                                        .key_expr
                                                        .clone()
                                                        .into(),
                                                    new_reply,
                                                );
                                            }
                                        }
                                        None => {
                                            query.replies.as_mut().unwrap().insert(
                                                new_reply
                                                    .result
                                                    .as_ref()
                                                    .unwrap()
                                                    .key_expr
                                                    .clone()
                                                    .into(),
                                                new_reply,
                                            );
                                        }
                                    };
                                    None
                                }
                            };
                        std::mem::drop(state);
                        if let Some((callback, new_reply)) = callback {
                            callback.call(new_reply);
                        }
                    }
                    None => {
                        tracing::warn!("Received ReplyData for unknown Query: {}", msg.rid);
                    }
                }
            }
        }
    }

    fn send_response_final(&self, msg: &mut ResponseFinal) {
        trace!("recv ResponseFinal {:?}", msg);
        let mut state = zwrite!(self.state);
        if state.primitives.is_none() {
            return; // Session closing or closed
        }
        match state.queries.get_mut(&msg.rid) {
            Some(query) => {
                query.nb_final -= 1;
                if query.nb_final == 0 {
                    let query = state.queries.remove(&msg.rid).unwrap();
                    std::mem::drop(state);
                    if query.reception_mode == ConsolidationMode::Latest {
                        for (_, reply) in query.replies.unwrap().into_iter() {
                            query.callback.call(reply);
                        }
                    }
                    trace!("Close query {}", msg.rid);
                }
            }
            None => {
                warn!("Received ResponseFinal for unknown Request: {}", msg.rid);
            }
        }
    }

    fn send_close(&self) {
        trace!("recv Close");
    }

    fn as_any(&self) -> &dyn std::any::Any {
        self
    }
}

impl crate::net::primitives::EPrimitives for WeakSession {
    #[inline]
    fn send_interest(&self, ctx: crate::net::routing::RoutingContext<&mut Interest>) {
        (self as &dyn Primitives).send_interest(ctx.msg)
    }

    #[inline]
    fn send_declare(&self, ctx: crate::net::routing::RoutingContext<&mut Declare>) {
        (self as &dyn Primitives).send_declare(ctx.msg)
    }

    #[inline]
    fn send_push(&self, msg: &mut Push, reliability: Reliability) {
        (self as &dyn Primitives).send_push(msg, reliability)
    }

    #[inline]
    fn send_request(&self, msg: &mut Request) {
        (self as &dyn Primitives).send_request(msg)
    }

    #[inline]
    fn send_response(&self, msg: &mut Response) {
        (self as &dyn Primitives).send_response(msg)
    }

    #[inline]
    fn send_response_final(&self, msg: &mut ResponseFinal) {
        (self as &dyn Primitives).send_response_final(msg)
    }

    fn as_any(&self) -> &dyn std::any::Any {
        self
    }
}

/// Open a zenoh [`Session`].
///
/// # Arguments
///
/// * `config` - The [`Config`] for the zenoh session
///
/// # Examples
/// ```
/// # #[tokio::main]
/// # async fn main() {
///
/// let session = zenoh::open(zenoh::Config::default()).await.unwrap();
/// # }
/// ```
///
/// ```
/// # #[tokio::main]
/// # async fn main() {
/// use std::str::FromStr;
/// use zenoh::session::ZenohId;
///
/// let mut config = zenoh::Config::default();
/// config.set_id(Some(ZenohId::from_str("221b72df20924c15b8794c6bdb471150").unwrap()));
/// config.connect.endpoints.set(
///     ["tcp/10.10.10.10:7447", "tcp/11.11.11.11:7447"].iter().map(|s|s.parse().unwrap()).collect());
///
/// let session = zenoh::open(config).await.unwrap();
/// # }
/// ```
pub fn open<TryIntoConfig>(config: TryIntoConfig) -> OpenBuilder<TryIntoConfig>
where
    TryIntoConfig: std::convert::TryInto<crate::config::Config> + Send + 'static,
    <TryIntoConfig as std::convert::TryInto<crate::config::Config>>::Error: std::fmt::Debug,
{
    OpenBuilder::new(config)
}

#[async_trait]
impl Closee for Arc<SessionInner> {
    async fn close_inner(&self) {
        let Some(primitives) = zwrite!(self.state).primitives.take() else {
            return;
        };

        if self.owns_runtime {
            info!(zid = %self.zid(), "close session");
            self.task_controller.terminate_all_async().await;
            self.runtime.get_closee().close_inner().await;
        } else {
            self.task_controller.terminate_all_async().await;
            primitives.send_close();
        }

        // defer the cleanup of internal data structures by taking them out of the locked state
        // this is needed because callbacks may contain entities which need to acquire the
        // lock to be dropped, so callback must be dropped without the lock held
        let mut state = zwrite!(self.state);
        let _queryables = std::mem::take(&mut state.queryables);
        let _subscribers = std::mem::take(&mut state.subscribers);
        let _liveliness_subscribers = std::mem::take(&mut state.liveliness_subscribers);
        let _local_resources = std::mem::take(&mut state.local_resources);
        let _remote_resources = std::mem::take(&mut state.remote_resources);
        let _queries = std::mem::take(&mut state.queries);
        let _matching_listeners = std::mem::take(&mut state.matching_listeners);
        drop(state);
    }
}

impl Closeable for Session {
    type TClosee = Arc<SessionInner>;

    fn get_closee(&self) -> Self::TClosee {
        self.0.clone()
    }
}<|MERGE_RESOLUTION|>--- conflicted
+++ resolved
@@ -686,29 +686,16 @@
 
             let primitives: Arc<dyn Primitives> = match namespace {
                 Some(ns) => {
-<<<<<<< HEAD
                     let face = router.new_primitives(
                         Arc::new(ENamespace::new(ns.clone(), Arc::new(session.downgrade()))),
                         Bound::session(),
                     );
-                    #[cfg(feature = "unstable")]
-=======
-                    let face = router.new_primitives(Arc::new(ENamespace::new(
-                        ns.clone(),
-                        Arc::new(session.downgrade()),
-                    )));
->>>>>>> 60e5946b
                     session.0.face_id.set(face.state.id).unwrap(); // this is the only attempt to set value
                     Arc::new(Namespace::new(ns, face))
                 }
                 None => {
-<<<<<<< HEAD
                     let face =
                         router.new_primitives(Arc::new(session.downgrade()), Bound::session());
-                    #[cfg(feature = "unstable")]
-=======
-                    let face = router.new_primitives(Arc::new(session.downgrade()));
->>>>>>> 60e5946b
                     session.0.face_id.set(face.state.id).unwrap(); // this is the only attempt to set value
                     face
                 }
