//
// Copyright (c) 2023 ZettaScale Technology
//
// This program and the accompanying materials are made available under the
// terms of the Eclipse Public License 2.0 which is available at
// http://www.eclipse.org/legal/epl-2.0, or the Apache License, Version 2.0
// which is available at https://www.apache.org/licenses/LICENSE-2.0.
//
// SPDX-License-Identifier: EPL-2.0 OR Apache-2.0
//
// Contributors:
//   ZettaScale Zenoh Team, <zenoh@zettascale.tech>
//
use std::sync::OnceLock;

use zenoh_protocol::{
    core::Reliability,
    network::{
        interest::Interest, Declare, NetworkBody, NetworkMessage, Push, Request, Response,
        ResponseFinal,
    },
};
use zenoh_transport::{multicast::TransportMulticast, unicast::TransportUnicast};

use super::EPrimitives;
use crate::net::routing::{
    dispatcher::face::{Face, WeakFace},
    interceptor::{InterceptorTrait, InterceptorsChain},
    RoutingContext,
};

pub struct Mux {
    pub handler: TransportUnicast,
    pub(crate) face: OnceLock<WeakFace>,
    pub(crate) interceptor: InterceptorsChain,
}

impl Mux {
    pub(crate) fn new(handler: TransportUnicast, interceptor: InterceptorsChain) -> Mux {
        Mux {
            handler,
            face: OnceLock::new(),
            interceptor,
        }
    }
}

<<<<<<< HEAD
=======
impl Primitives for Mux {
    fn send_interest(&self, msg: Interest) {
        let msg = NetworkMessage {
            body: NetworkBody::Interest(msg),
            reliability: Reliability::Reliable,
            #[cfg(feature = "stats")]
            size: None,
        };
        if self.interceptor.interceptors.is_empty() {
            let _ = self.handler.schedule(msg);
        } else if let Some(face) = self.face.get() {
            let Some(face) = face.upgrade() else {
                tracing::debug!("Invalid face: {:?}. Interest not sent: {:?}", face, msg);
                return;
            };
            let ctx = RoutingContext::new_out(msg, face.clone());
            let prefix = ctx
                .wire_expr()
                .and_then(|we| (!we.has_suffix()).then(|| ctx.prefix()))
                .flatten()
                .cloned();
            let cache = prefix.as_ref().and_then(|p| p.get_egress_cache(&face));
            if let Some(ctx) = self.interceptor.intercept(ctx, cache) {
                let _ = self.handler.schedule(ctx.msg);
            }
        } else {
            tracing::debug!("Uninitialized multiplexer. Interest not sent: {:?}", msg);
        }
    }

    fn send_declare(&self, msg: Declare) {
        let msg = NetworkMessage {
            body: NetworkBody::Declare(msg),
            reliability: Reliability::Reliable,
            #[cfg(feature = "stats")]
            size: None,
        };
        if self.interceptor.interceptors.is_empty() {
            let _ = self.handler.schedule(msg);
        } else if let Some(face) = self.face.get().and_then(|f| f.upgrade()) {
            let ctx = RoutingContext::new_out(msg, face.clone());
            let prefix = ctx
                .wire_expr()
                .and_then(|we| (!we.has_suffix()).then(|| ctx.prefix()))
                .flatten()
                .cloned();
            let cache = prefix.as_ref().and_then(|p| p.get_egress_cache(&face));
            if let Some(ctx) = self.interceptor.intercept(ctx, cache) {
                let _ = self.handler.schedule(ctx.msg);
            }
        } else {
            tracing::error!("Uninitialized multiplexer!");
        }
    }

    fn send_push(&self, msg: Push, reliability: Reliability) {
        let msg = NetworkMessage {
            body: NetworkBody::Push(msg),
            reliability,
            #[cfg(feature = "stats")]
            size: None,
        };
        if self.interceptor.interceptors.is_empty() {
            let _ = self.handler.schedule(msg);
        } else if let Some(face) = self.face.get().and_then(|f| f.upgrade()) {
            let ctx = RoutingContext::new_out(msg, face.clone());
            let prefix = ctx
                .wire_expr()
                .and_then(|we| (!we.has_suffix()).then(|| ctx.prefix()))
                .flatten()
                .cloned();
            let cache = prefix.as_ref().and_then(|p| p.get_egress_cache(&face));
            if let Some(ctx) = self.interceptor.intercept(ctx, cache) {
                let _ = self.handler.schedule(ctx.msg);
            }
        } else {
            tracing::error!("Uninitialized multiplexer!");
        }
    }

    fn send_request(&self, msg: Request) {
        let msg = NetworkMessage {
            body: NetworkBody::Request(msg),
            reliability: Reliability::Reliable,
            #[cfg(feature = "stats")]
            size: None,
        };
        if self.interceptor.interceptors.is_empty() {
            let _ = self.handler.schedule(msg);
        } else if let Some(face) = self.face.get().and_then(|f| f.upgrade()) {
            let ctx = RoutingContext::new_out(msg, face.clone());
            let prefix = ctx
                .wire_expr()
                .and_then(|we| (!we.has_suffix()).then(|| ctx.prefix()))
                .flatten()
                .cloned();
            let cache = prefix.as_ref().and_then(|p| p.get_egress_cache(&face));
            if let Some(ctx) = self.interceptor.intercept(ctx, cache) {
                let _ = self.handler.schedule(ctx.msg);
            }
        } else {
            tracing::error!("Uninitialized multiplexer!");
        }
    }

    fn send_response(&self, msg: Response) {
        let msg = NetworkMessage {
            body: NetworkBody::Response(msg),
            reliability: Reliability::Reliable,
            #[cfg(feature = "stats")]
            size: None,
        };
        if self.interceptor.interceptors.is_empty() {
            let _ = self.handler.schedule(msg);
        } else if let Some(face) = self.face.get().and_then(|f| f.upgrade()) {
            let ctx = RoutingContext::new_out(msg, face.clone());
            let prefix = ctx
                .wire_expr()
                .and_then(|we| (!we.has_suffix()).then(|| ctx.prefix()))
                .flatten()
                .cloned();
            let cache = prefix.as_ref().and_then(|p| p.get_egress_cache(&face));
            if let Some(ctx) = self.interceptor.intercept(ctx, cache) {
                let _ = self.handler.schedule(ctx.msg);
            }
        } else {
            tracing::error!("Uninitialized multiplexer!");
        }
    }

    fn send_response_final(&self, msg: ResponseFinal) {
        let msg = NetworkMessage {
            body: NetworkBody::ResponseFinal(msg),
            reliability: Reliability::Reliable,
            #[cfg(feature = "stats")]
            size: None,
        };
        if self.interceptor.interceptors.is_empty() {
            let _ = self.handler.schedule(msg);
        } else if let Some(face) = self.face.get().and_then(|f| f.upgrade()) {
            let ctx = RoutingContext::new_out(msg, face.clone());
            let prefix = ctx
                .wire_expr()
                .and_then(|we| (!we.has_suffix()).then(|| ctx.prefix()))
                .flatten()
                .cloned();
            let cache = prefix.as_ref().and_then(|p| p.get_egress_cache(&face));
            if let Some(ctx) = self.interceptor.intercept(ctx, cache) {
                let _ = self.handler.schedule(ctx.msg);
            }
        } else {
            tracing::error!("Uninitialized multiplexer!");
        }
    }

    fn send_close(&self) {
        // self.handler.closing().await;
    }
}

>>>>>>> 8b2566e5
impl EPrimitives for Mux {
    fn send_interest(&self, ctx: RoutingContext<Interest>) {
        let ctx = RoutingContext {
            msg: NetworkMessage {
                body: NetworkBody::Interest(ctx.msg),
                reliability: Reliability::Reliable,
                #[cfg(feature = "stats")]
                size: None,
            },
            inface: ctx.inface,
            outface: ctx.outface,
            prefix: ctx.prefix,
            full_expr: ctx.full_expr,
        };
        let prefix = ctx
            .wire_expr()
            .and_then(|we| (!we.has_suffix()).then(|| ctx.prefix()))
            .flatten()
            .cloned();
        let cache = prefix
            .as_ref()
            .and_then(|p| p.get_egress_cache(ctx.outface.get().unwrap()));
        if let Some(ctx) = self.interceptor.intercept(ctx, cache) {
            let _ = self.handler.schedule(ctx.msg);
        }
    }

    fn send_declare(&self, ctx: RoutingContext<Declare>) {
        let ctx = RoutingContext {
            msg: NetworkMessage {
                body: NetworkBody::Declare(ctx.msg),
                reliability: Reliability::Reliable,
                #[cfg(feature = "stats")]
                size: None,
            },
            inface: ctx.inface,
            outface: ctx.outface,
            prefix: ctx.prefix,
            full_expr: ctx.full_expr,
        };
        let prefix = ctx
            .wire_expr()
            .and_then(|we| (!we.has_suffix()).then(|| ctx.prefix()))
            .flatten()
            .cloned();
        let cache = prefix
            .as_ref()
            .and_then(|p| p.get_egress_cache(ctx.outface.get().unwrap()));
        if let Some(ctx) = self.interceptor.intercept(ctx, cache) {
            let _ = self.handler.schedule(ctx.msg);
        }
    }

    fn send_push(&self, msg: Push, reliability: Reliability) {
        let msg = NetworkMessage {
            body: NetworkBody::Push(msg),
            reliability,
            #[cfg(feature = "stats")]
            size: None,
        };
        if self.interceptor.interceptors.is_empty() {
            let _ = self.handler.schedule(msg);
        } else if let Some(face) = self.face.get().and_then(|f| f.upgrade()) {
            let ctx = RoutingContext::new_out(msg, face.clone());
            let prefix = ctx
                .wire_expr()
                .and_then(|we| (!we.has_suffix()).then(|| ctx.prefix()))
                .flatten()
                .cloned();
            let cache = prefix.as_ref().and_then(|p| p.get_egress_cache(&face));
            if let Some(ctx) = self.interceptor.intercept(ctx, cache) {
                let _ = self.handler.schedule(ctx.msg);
            }
        } else {
            tracing::error!("Uninitialized multiplexer!");
        }
    }

    fn send_request(&self, msg: Request) {
        let msg = NetworkMessage {
            body: NetworkBody::Request(msg),
            reliability: Reliability::Reliable,
            #[cfg(feature = "stats")]
            size: None,
        };
        if self.interceptor.interceptors.is_empty() {
            let _ = self.handler.schedule(msg);
        } else if let Some(face) = self.face.get().and_then(|f| f.upgrade()) {
            let ctx = RoutingContext::new_out(msg, face.clone());
            let prefix = ctx
                .wire_expr()
                .and_then(|we| (!we.has_suffix()).then(|| ctx.prefix()))
                .flatten()
                .cloned();
            let cache = prefix.as_ref().and_then(|p| p.get_egress_cache(&face));
            if let Some(ctx) = self.interceptor.intercept(ctx, cache) {
                let _ = self.handler.schedule(ctx.msg);
            }
        } else {
            tracing::error!("Uninitialized multiplexer!");
        }
    }

    fn send_response(&self, msg: Response) {
        let msg = NetworkMessage {
            body: NetworkBody::Response(msg),
            reliability: Reliability::Reliable,
            #[cfg(feature = "stats")]
            size: None,
        };
        if self.interceptor.interceptors.is_empty() {
            let _ = self.handler.schedule(msg);
        } else if let Some(face) = self.face.get().and_then(|f| f.upgrade()) {
            let ctx = RoutingContext::new_out(msg, face.clone());
            let prefix = ctx
                .wire_expr()
                .and_then(|we| (!we.has_suffix()).then(|| ctx.prefix()))
                .flatten()
                .cloned();
            let cache = prefix.as_ref().and_then(|p| p.get_egress_cache(&face));
            if let Some(ctx) = self.interceptor.intercept(ctx, cache) {
                let _ = self.handler.schedule(ctx.msg);
            }
        } else {
            tracing::error!("Uninitialized multiplexer!");
        }
    }

    fn send_response_final(&self, msg: ResponseFinal) {
        let msg = NetworkMessage {
            body: NetworkBody::ResponseFinal(msg),
            reliability: Reliability::Reliable,
            #[cfg(feature = "stats")]
            size: None,
        };
        if self.interceptor.interceptors.is_empty() {
            let _ = self.handler.schedule(msg);
        } else if let Some(face) = self.face.get().and_then(|f| f.upgrade()) {
            let ctx = RoutingContext::new_out(msg, face.clone());
            let prefix = ctx
                .wire_expr()
                .and_then(|we| (!we.has_suffix()).then(|| ctx.prefix()))
                .flatten()
                .cloned();
            let cache = prefix.as_ref().and_then(|p| p.get_egress_cache(&face));
            if let Some(ctx) = self.interceptor.intercept(ctx, cache) {
                let _ = self.handler.schedule(ctx.msg);
            }
        } else {
            tracing::error!("Uninitialized multiplexer!");
        }
    }

    fn as_any(&self) -> &dyn std::any::Any {
        self
    }
}

pub struct McastMux {
    pub handler: TransportMulticast,
    pub(crate) face: OnceLock<Face>,
    pub(crate) interceptor: InterceptorsChain,
}

impl McastMux {
    pub(crate) fn new(handler: TransportMulticast, interceptor: InterceptorsChain) -> McastMux {
        McastMux {
            handler,
            face: OnceLock::new(),
            interceptor,
        }
    }
}

<<<<<<< HEAD
=======
impl Primitives for McastMux {
    fn send_interest(&self, msg: Interest) {
        let msg = NetworkMessage {
            body: NetworkBody::Interest(msg),
            reliability: Reliability::Reliable,
            #[cfg(feature = "stats")]
            size: None,
        };
        if self.interceptor.interceptors.is_empty() {
            let _ = self.handler.schedule(msg);
        } else if let Some(face) = self.face.get() {
            let ctx = RoutingContext::new_out(msg, face.clone());
            let prefix = ctx
                .wire_expr()
                .and_then(|we| (!we.has_suffix()).then(|| ctx.prefix()))
                .flatten()
                .cloned();
            let cache = prefix.as_ref().and_then(|p| p.get_egress_cache(face));
            if let Some(ctx) = self.interceptor.intercept(ctx, cache) {
                let _ = self.handler.schedule(ctx.msg);
            }
        } else {
            tracing::error!("Uninitialized multiplexer!");
        }
    }

    fn send_declare(&self, msg: Declare) {
        let msg = NetworkMessage {
            body: NetworkBody::Declare(msg),
            reliability: Reliability::Reliable,
            #[cfg(feature = "stats")]
            size: None,
        };
        if self.interceptor.interceptors.is_empty() {
            let _ = self.handler.schedule(msg);
        } else if let Some(face) = self.face.get() {
            let ctx = RoutingContext::new_out(msg, face.clone());
            let prefix = ctx
                .wire_expr()
                .and_then(|we| (!we.has_suffix()).then(|| ctx.prefix()))
                .flatten()
                .cloned();
            let cache = prefix.as_ref().and_then(|p| p.get_egress_cache(face));
            if let Some(ctx) = self.interceptor.intercept(ctx, cache) {
                let _ = self.handler.schedule(ctx.msg);
            }
        } else {
            tracing::error!("Uninitialized multiplexer!");
        }
    }

    fn send_push(&self, msg: Push, reliability: Reliability) {
        let msg = NetworkMessage {
            body: NetworkBody::Push(msg),
            reliability,
            #[cfg(feature = "stats")]
            size: None,
        };
        if self.interceptor.interceptors.is_empty() {
            let _ = self.handler.schedule(msg);
        } else if let Some(face) = self.face.get() {
            let ctx = RoutingContext::new_out(msg, face.clone());
            let prefix = ctx
                .wire_expr()
                .and_then(|we| (!we.has_suffix()).then(|| ctx.prefix()))
                .flatten()
                .cloned();
            let cache = prefix.as_ref().and_then(|p| p.get_egress_cache(face));
            if let Some(ctx) = self.interceptor.intercept(ctx, cache) {
                let _ = self.handler.schedule(ctx.msg);
            }
        } else {
            tracing::error!("Uninitialized multiplexer!");
        }
    }

    fn send_request(&self, msg: Request) {
        let msg = NetworkMessage {
            body: NetworkBody::Request(msg),
            reliability: Reliability::Reliable,
            #[cfg(feature = "stats")]
            size: None,
        };
        if self.interceptor.interceptors.is_empty() {
            let _ = self.handler.schedule(msg);
        } else if let Some(face) = self.face.get() {
            let ctx = RoutingContext::new_out(msg, face.clone());
            let prefix = ctx
                .wire_expr()
                .and_then(|we| (!we.has_suffix()).then(|| ctx.prefix()))
                .flatten()
                .cloned();
            let cache = prefix.as_ref().and_then(|p| p.get_egress_cache(face));
            if let Some(ctx) = self.interceptor.intercept(ctx, cache) {
                let _ = self.handler.schedule(ctx.msg);
            }
        } else {
            tracing::error!("Uninitialized multiplexer!");
        }
    }

    fn send_response(&self, msg: Response) {
        let msg = NetworkMessage {
            body: NetworkBody::Response(msg),
            reliability: Reliability::Reliable,
            #[cfg(feature = "stats")]
            size: None,
        };
        if self.interceptor.interceptors.is_empty() {
            let _ = self.handler.schedule(msg);
        } else if let Some(face) = self.face.get() {
            let ctx = RoutingContext::new_out(msg, face.clone());
            let prefix = ctx
                .wire_expr()
                .and_then(|we| (!we.has_suffix()).then(|| ctx.prefix()))
                .flatten()
                .cloned();
            let cache = prefix.as_ref().and_then(|p| p.get_egress_cache(face));
            if let Some(ctx) = self.interceptor.intercept(ctx, cache) {
                let _ = self.handler.schedule(ctx.msg);
            }
        } else {
            tracing::error!("Uninitialized multiplexer!");
        }
    }

    fn send_response_final(&self, msg: ResponseFinal) {
        let msg = NetworkMessage {
            body: NetworkBody::ResponseFinal(msg),
            reliability: Reliability::Reliable,
            #[cfg(feature = "stats")]
            size: None,
        };
        if self.interceptor.interceptors.is_empty() {
            let _ = self.handler.schedule(msg);
        } else if let Some(face) = self.face.get() {
            let ctx = RoutingContext::new_out(msg, face.clone());
            let prefix = ctx
                .wire_expr()
                .and_then(|we| (!we.has_suffix()).then(|| ctx.prefix()))
                .flatten()
                .cloned();
            let cache = prefix.as_ref().and_then(|p| p.get_egress_cache(face));
            if let Some(ctx) = self.interceptor.intercept(ctx, cache) {
                let _ = self.handler.schedule(ctx.msg);
            }
        } else {
            tracing::error!("Uninitialized multiplexer!");
        }
    }

    fn send_close(&self) {
        // self.handler.closing().await;
    }
}

>>>>>>> 8b2566e5
impl EPrimitives for McastMux {
    fn send_interest(&self, ctx: RoutingContext<Interest>) {
        let ctx = RoutingContext {
            msg: NetworkMessage {
                body: NetworkBody::Interest(ctx.msg),
                reliability: Reliability::Reliable,
                #[cfg(feature = "stats")]
                size: None,
            },
            inface: ctx.inface,
            outface: ctx.outface,
            prefix: ctx.prefix,
            full_expr: ctx.full_expr,
        };
        let prefix = ctx
            .wire_expr()
            .and_then(|we| (!we.has_suffix()).then(|| ctx.prefix()))
            .flatten()
            .cloned();
        let cache = prefix
            .as_ref()
            .and_then(|p| p.get_egress_cache(ctx.outface.get().unwrap()));
        if let Some(ctx) = self.interceptor.intercept(ctx, cache) {
            let _ = self.handler.schedule(ctx.msg);
        }
    }

    fn send_declare(&self, ctx: RoutingContext<Declare>) {
        let ctx = RoutingContext {
            msg: NetworkMessage {
                body: NetworkBody::Declare(ctx.msg),
                reliability: Reliability::Reliable,
                #[cfg(feature = "stats")]
                size: None,
            },
            inface: ctx.inface,
            outface: ctx.outface,
            prefix: ctx.prefix,
            full_expr: ctx.full_expr,
        };
        let prefix = ctx
            .wire_expr()
            .and_then(|we| (!we.has_suffix()).then(|| ctx.prefix()))
            .flatten()
            .cloned();
        let cache = prefix
            .as_ref()
            .and_then(|p| p.get_egress_cache(ctx.outface.get().unwrap()));
        if let Some(ctx) = self.interceptor.intercept(ctx, cache) {
            let _ = self.handler.schedule(ctx.msg);
        }
    }

    fn send_push(&self, msg: Push, reliability: Reliability) {
        let msg = NetworkMessage {
            body: NetworkBody::Push(msg),
            reliability,
            #[cfg(feature = "stats")]
            size: None,
        };
        if self.interceptor.interceptors.is_empty() {
            let _ = self.handler.schedule(msg);
        } else if let Some(face) = self.face.get() {
            let ctx = RoutingContext::new_out(msg, face.clone());
            let prefix = ctx
                .wire_expr()
                .and_then(|we| (!we.has_suffix()).then(|| ctx.prefix()))
                .flatten()
                .cloned();
            let cache = prefix.as_ref().and_then(|p| p.get_egress_cache(face));
            if let Some(ctx) = self.interceptor.intercept(ctx, cache) {
                let _ = self.handler.schedule(ctx.msg);
            }
        } else {
            tracing::error!("Uninitialized multiplexer!");
        }
    }

    fn send_request(&self, msg: Request) {
        let msg = NetworkMessage {
            body: NetworkBody::Request(msg),
            reliability: Reliability::Reliable,
            #[cfg(feature = "stats")]
            size: None,
        };
        if self.interceptor.interceptors.is_empty() {
            let _ = self.handler.schedule(msg);
        } else if let Some(face) = self.face.get() {
            let ctx = RoutingContext::new_out(msg, face.clone());
            let prefix = ctx
                .wire_expr()
                .and_then(|we| (!we.has_suffix()).then(|| ctx.prefix()))
                .flatten()
                .cloned();
            let cache = prefix.as_ref().and_then(|p| p.get_egress_cache(face));
            if let Some(ctx) = self.interceptor.intercept(ctx, cache) {
                let _ = self.handler.schedule(ctx.msg);
            }
        } else {
            tracing::error!("Uninitialized multiplexer!");
        }
    }

    fn send_response(&self, msg: Response) {
        let msg = NetworkMessage {
            body: NetworkBody::Response(msg),
            reliability: Reliability::Reliable,
            #[cfg(feature = "stats")]
            size: None,
        };
        if self.interceptor.interceptors.is_empty() {
            let _ = self.handler.schedule(msg);
        } else if let Some(face) = self.face.get() {
            let ctx = RoutingContext::new_out(msg, face.clone());
            let prefix = ctx
                .wire_expr()
                .and_then(|we| (!we.has_suffix()).then(|| ctx.prefix()))
                .flatten()
                .cloned();
            let cache = prefix.as_ref().and_then(|p| p.get_egress_cache(face));
            if let Some(ctx) = self.interceptor.intercept(ctx, cache) {
                let _ = self.handler.schedule(ctx.msg);
            }
        } else {
            tracing::error!("Uninitialized multiplexer!");
        }
    }

    fn send_response_final(&self, msg: ResponseFinal) {
        let msg = NetworkMessage {
            body: NetworkBody::ResponseFinal(msg),
            reliability: Reliability::Reliable,
            #[cfg(feature = "stats")]
            size: None,
        };
        if self.interceptor.interceptors.is_empty() {
            let _ = self.handler.schedule(msg);
        } else if let Some(face) = self.face.get() {
            let ctx = RoutingContext::new_out(msg, face.clone());
            let prefix = ctx
                .wire_expr()
                .and_then(|we| (!we.has_suffix()).then(|| ctx.prefix()))
                .flatten()
                .cloned();
            let cache = prefix.as_ref().and_then(|p| p.get_egress_cache(face));
            if let Some(ctx) = self.interceptor.intercept(ctx, cache) {
                let _ = self.handler.schedule(ctx.msg);
            }
        } else {
            tracing::error!("Uninitialized multiplexer!");
        }
    }

    fn as_any(&self) -> &dyn std::any::Any {
        self
    }
}<|MERGE_RESOLUTION|>--- conflicted
+++ resolved
@@ -45,169 +45,6 @@
     }
 }
 
-<<<<<<< HEAD
-=======
-impl Primitives for Mux {
-    fn send_interest(&self, msg: Interest) {
-        let msg = NetworkMessage {
-            body: NetworkBody::Interest(msg),
-            reliability: Reliability::Reliable,
-            #[cfg(feature = "stats")]
-            size: None,
-        };
-        if self.interceptor.interceptors.is_empty() {
-            let _ = self.handler.schedule(msg);
-        } else if let Some(face) = self.face.get() {
-            let Some(face) = face.upgrade() else {
-                tracing::debug!("Invalid face: {:?}. Interest not sent: {:?}", face, msg);
-                return;
-            };
-            let ctx = RoutingContext::new_out(msg, face.clone());
-            let prefix = ctx
-                .wire_expr()
-                .and_then(|we| (!we.has_suffix()).then(|| ctx.prefix()))
-                .flatten()
-                .cloned();
-            let cache = prefix.as_ref().and_then(|p| p.get_egress_cache(&face));
-            if let Some(ctx) = self.interceptor.intercept(ctx, cache) {
-                let _ = self.handler.schedule(ctx.msg);
-            }
-        } else {
-            tracing::debug!("Uninitialized multiplexer. Interest not sent: {:?}", msg);
-        }
-    }
-
-    fn send_declare(&self, msg: Declare) {
-        let msg = NetworkMessage {
-            body: NetworkBody::Declare(msg),
-            reliability: Reliability::Reliable,
-            #[cfg(feature = "stats")]
-            size: None,
-        };
-        if self.interceptor.interceptors.is_empty() {
-            let _ = self.handler.schedule(msg);
-        } else if let Some(face) = self.face.get().and_then(|f| f.upgrade()) {
-            let ctx = RoutingContext::new_out(msg, face.clone());
-            let prefix = ctx
-                .wire_expr()
-                .and_then(|we| (!we.has_suffix()).then(|| ctx.prefix()))
-                .flatten()
-                .cloned();
-            let cache = prefix.as_ref().and_then(|p| p.get_egress_cache(&face));
-            if let Some(ctx) = self.interceptor.intercept(ctx, cache) {
-                let _ = self.handler.schedule(ctx.msg);
-            }
-        } else {
-            tracing::error!("Uninitialized multiplexer!");
-        }
-    }
-
-    fn send_push(&self, msg: Push, reliability: Reliability) {
-        let msg = NetworkMessage {
-            body: NetworkBody::Push(msg),
-            reliability,
-            #[cfg(feature = "stats")]
-            size: None,
-        };
-        if self.interceptor.interceptors.is_empty() {
-            let _ = self.handler.schedule(msg);
-        } else if let Some(face) = self.face.get().and_then(|f| f.upgrade()) {
-            let ctx = RoutingContext::new_out(msg, face.clone());
-            let prefix = ctx
-                .wire_expr()
-                .and_then(|we| (!we.has_suffix()).then(|| ctx.prefix()))
-                .flatten()
-                .cloned();
-            let cache = prefix.as_ref().and_then(|p| p.get_egress_cache(&face));
-            if let Some(ctx) = self.interceptor.intercept(ctx, cache) {
-                let _ = self.handler.schedule(ctx.msg);
-            }
-        } else {
-            tracing::error!("Uninitialized multiplexer!");
-        }
-    }
-
-    fn send_request(&self, msg: Request) {
-        let msg = NetworkMessage {
-            body: NetworkBody::Request(msg),
-            reliability: Reliability::Reliable,
-            #[cfg(feature = "stats")]
-            size: None,
-        };
-        if self.interceptor.interceptors.is_empty() {
-            let _ = self.handler.schedule(msg);
-        } else if let Some(face) = self.face.get().and_then(|f| f.upgrade()) {
-            let ctx = RoutingContext::new_out(msg, face.clone());
-            let prefix = ctx
-                .wire_expr()
-                .and_then(|we| (!we.has_suffix()).then(|| ctx.prefix()))
-                .flatten()
-                .cloned();
-            let cache = prefix.as_ref().and_then(|p| p.get_egress_cache(&face));
-            if let Some(ctx) = self.interceptor.intercept(ctx, cache) {
-                let _ = self.handler.schedule(ctx.msg);
-            }
-        } else {
-            tracing::error!("Uninitialized multiplexer!");
-        }
-    }
-
-    fn send_response(&self, msg: Response) {
-        let msg = NetworkMessage {
-            body: NetworkBody::Response(msg),
-            reliability: Reliability::Reliable,
-            #[cfg(feature = "stats")]
-            size: None,
-        };
-        if self.interceptor.interceptors.is_empty() {
-            let _ = self.handler.schedule(msg);
-        } else if let Some(face) = self.face.get().and_then(|f| f.upgrade()) {
-            let ctx = RoutingContext::new_out(msg, face.clone());
-            let prefix = ctx
-                .wire_expr()
-                .and_then(|we| (!we.has_suffix()).then(|| ctx.prefix()))
-                .flatten()
-                .cloned();
-            let cache = prefix.as_ref().and_then(|p| p.get_egress_cache(&face));
-            if let Some(ctx) = self.interceptor.intercept(ctx, cache) {
-                let _ = self.handler.schedule(ctx.msg);
-            }
-        } else {
-            tracing::error!("Uninitialized multiplexer!");
-        }
-    }
-
-    fn send_response_final(&self, msg: ResponseFinal) {
-        let msg = NetworkMessage {
-            body: NetworkBody::ResponseFinal(msg),
-            reliability: Reliability::Reliable,
-            #[cfg(feature = "stats")]
-            size: None,
-        };
-        if self.interceptor.interceptors.is_empty() {
-            let _ = self.handler.schedule(msg);
-        } else if let Some(face) = self.face.get().and_then(|f| f.upgrade()) {
-            let ctx = RoutingContext::new_out(msg, face.clone());
-            let prefix = ctx
-                .wire_expr()
-                .and_then(|we| (!we.has_suffix()).then(|| ctx.prefix()))
-                .flatten()
-                .cloned();
-            let cache = prefix.as_ref().and_then(|p| p.get_egress_cache(&face));
-            if let Some(ctx) = self.interceptor.intercept(ctx, cache) {
-                let _ = self.handler.schedule(ctx.msg);
-            }
-        } else {
-            tracing::error!("Uninitialized multiplexer!");
-        }
-    }
-
-    fn send_close(&self) {
-        // self.handler.closing().await;
-    }
-}
-
->>>>>>> 8b2566e5
 impl EPrimitives for Mux {
     fn send_interest(&self, ctx: RoutingContext<Interest>) {
         let ctx = RoutingContext {
@@ -382,165 +219,6 @@
     }
 }
 
-<<<<<<< HEAD
-=======
-impl Primitives for McastMux {
-    fn send_interest(&self, msg: Interest) {
-        let msg = NetworkMessage {
-            body: NetworkBody::Interest(msg),
-            reliability: Reliability::Reliable,
-            #[cfg(feature = "stats")]
-            size: None,
-        };
-        if self.interceptor.interceptors.is_empty() {
-            let _ = self.handler.schedule(msg);
-        } else if let Some(face) = self.face.get() {
-            let ctx = RoutingContext::new_out(msg, face.clone());
-            let prefix = ctx
-                .wire_expr()
-                .and_then(|we| (!we.has_suffix()).then(|| ctx.prefix()))
-                .flatten()
-                .cloned();
-            let cache = prefix.as_ref().and_then(|p| p.get_egress_cache(face));
-            if let Some(ctx) = self.interceptor.intercept(ctx, cache) {
-                let _ = self.handler.schedule(ctx.msg);
-            }
-        } else {
-            tracing::error!("Uninitialized multiplexer!");
-        }
-    }
-
-    fn send_declare(&self, msg: Declare) {
-        let msg = NetworkMessage {
-            body: NetworkBody::Declare(msg),
-            reliability: Reliability::Reliable,
-            #[cfg(feature = "stats")]
-            size: None,
-        };
-        if self.interceptor.interceptors.is_empty() {
-            let _ = self.handler.schedule(msg);
-        } else if let Some(face) = self.face.get() {
-            let ctx = RoutingContext::new_out(msg, face.clone());
-            let prefix = ctx
-                .wire_expr()
-                .and_then(|we| (!we.has_suffix()).then(|| ctx.prefix()))
-                .flatten()
-                .cloned();
-            let cache = prefix.as_ref().and_then(|p| p.get_egress_cache(face));
-            if let Some(ctx) = self.interceptor.intercept(ctx, cache) {
-                let _ = self.handler.schedule(ctx.msg);
-            }
-        } else {
-            tracing::error!("Uninitialized multiplexer!");
-        }
-    }
-
-    fn send_push(&self, msg: Push, reliability: Reliability) {
-        let msg = NetworkMessage {
-            body: NetworkBody::Push(msg),
-            reliability,
-            #[cfg(feature = "stats")]
-            size: None,
-        };
-        if self.interceptor.interceptors.is_empty() {
-            let _ = self.handler.schedule(msg);
-        } else if let Some(face) = self.face.get() {
-            let ctx = RoutingContext::new_out(msg, face.clone());
-            let prefix = ctx
-                .wire_expr()
-                .and_then(|we| (!we.has_suffix()).then(|| ctx.prefix()))
-                .flatten()
-                .cloned();
-            let cache = prefix.as_ref().and_then(|p| p.get_egress_cache(face));
-            if let Some(ctx) = self.interceptor.intercept(ctx, cache) {
-                let _ = self.handler.schedule(ctx.msg);
-            }
-        } else {
-            tracing::error!("Uninitialized multiplexer!");
-        }
-    }
-
-    fn send_request(&self, msg: Request) {
-        let msg = NetworkMessage {
-            body: NetworkBody::Request(msg),
-            reliability: Reliability::Reliable,
-            #[cfg(feature = "stats")]
-            size: None,
-        };
-        if self.interceptor.interceptors.is_empty() {
-            let _ = self.handler.schedule(msg);
-        } else if let Some(face) = self.face.get() {
-            let ctx = RoutingContext::new_out(msg, face.clone());
-            let prefix = ctx
-                .wire_expr()
-                .and_then(|we| (!we.has_suffix()).then(|| ctx.prefix()))
-                .flatten()
-                .cloned();
-            let cache = prefix.as_ref().and_then(|p| p.get_egress_cache(face));
-            if let Some(ctx) = self.interceptor.intercept(ctx, cache) {
-                let _ = self.handler.schedule(ctx.msg);
-            }
-        } else {
-            tracing::error!("Uninitialized multiplexer!");
-        }
-    }
-
-    fn send_response(&self, msg: Response) {
-        let msg = NetworkMessage {
-            body: NetworkBody::Response(msg),
-            reliability: Reliability::Reliable,
-            #[cfg(feature = "stats")]
-            size: None,
-        };
-        if self.interceptor.interceptors.is_empty() {
-            let _ = self.handler.schedule(msg);
-        } else if let Some(face) = self.face.get() {
-            let ctx = RoutingContext::new_out(msg, face.clone());
-            let prefix = ctx
-                .wire_expr()
-                .and_then(|we| (!we.has_suffix()).then(|| ctx.prefix()))
-                .flatten()
-                .cloned();
-            let cache = prefix.as_ref().and_then(|p| p.get_egress_cache(face));
-            if let Some(ctx) = self.interceptor.intercept(ctx, cache) {
-                let _ = self.handler.schedule(ctx.msg);
-            }
-        } else {
-            tracing::error!("Uninitialized multiplexer!");
-        }
-    }
-
-    fn send_response_final(&self, msg: ResponseFinal) {
-        let msg = NetworkMessage {
-            body: NetworkBody::ResponseFinal(msg),
-            reliability: Reliability::Reliable,
-            #[cfg(feature = "stats")]
-            size: None,
-        };
-        if self.interceptor.interceptors.is_empty() {
-            let _ = self.handler.schedule(msg);
-        } else if let Some(face) = self.face.get() {
-            let ctx = RoutingContext::new_out(msg, face.clone());
-            let prefix = ctx
-                .wire_expr()
-                .and_then(|we| (!we.has_suffix()).then(|| ctx.prefix()))
-                .flatten()
-                .cloned();
-            let cache = prefix.as_ref().and_then(|p| p.get_egress_cache(face));
-            if let Some(ctx) = self.interceptor.intercept(ctx, cache) {
-                let _ = self.handler.schedule(ctx.msg);
-            }
-        } else {
-            tracing::error!("Uninitialized multiplexer!");
-        }
-    }
-
-    fn send_close(&self) {
-        // self.handler.closing().await;
-    }
-}
-
->>>>>>> 8b2566e5
 impl EPrimitives for McastMux {
     fn send_interest(&self, ctx: RoutingContext<Interest>) {
         let ctx = RoutingContext {
