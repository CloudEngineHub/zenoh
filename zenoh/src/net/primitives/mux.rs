//
// Copyright (c) 2023 ZettaScale Technology
//
// This program and the accompanying materials are made available under the
// terms of the Eclipse Public License 2.0 which is available at
// http://www.eclipse.org/legal/epl-2.0, or the Apache License, Version 2.0
// which is available at https://www.apache.org/licenses/LICENSE-2.0.
//
// SPDX-License-Identifier: EPL-2.0 OR Apache-2.0
//
// Contributors:
//   ZettaScale Zenoh Team, <zenoh@zettascale.tech>
//

use arc_swap::ArcSwap;
use zenoh_protocol::{
    core::Reliability,
    network::{
        interest::Interest, Declare, NetworkBodyMut, NetworkMessageMut, Push, Request, Response,
        ResponseFinal,
    },
};
use zenoh_transport::{multicast::TransportMulticast, unicast::TransportUnicast};

use super::EPrimitives;
use crate::net::routing::{interceptor::InterceptorsChain, RoutingContext};

pub struct Mux {
    pub handler: TransportUnicast,
}

impl Mux {
    pub(crate) fn new(handler: TransportUnicast) -> Mux {
        Mux { handler }
    }
}

impl EPrimitives for Mux {
    fn send_interest(&self, ctx: RoutingContext<&mut Interest>) {
<<<<<<< HEAD
        let msg = NetworkMessageMut {
            body: NetworkBodyMut::Interest(ctx.msg),
            reliability: Reliability::Reliable,
            #[cfg(feature = "stats")]
            size: None,
=======
        let interest_id = ctx.msg.id;
        let mut ctx = RoutingContext {
            msg: NetworkMessageMut {
                body: NetworkBodyMut::Interest(ctx.msg),
                reliability: Reliability::Reliable,
            },
            inface: ctx.inface,
            outface: ctx.outface,
            prefix: ctx.prefix,
            full_expr: ctx.full_expr,
>>>>>>> 83b874e4
        };
        let _ = self.handler.schedule(msg);
    }

    fn send_declare(&self, ctx: RoutingContext<&mut Declare>) {
<<<<<<< HEAD
        let msg = NetworkMessageMut {
            body: NetworkBodyMut::Declare(ctx.msg),
            reliability: Reliability::Reliable,
            #[cfg(feature = "stats")]
            size: None,
=======
        let mut ctx = RoutingContext {
            msg: NetworkMessageMut {
                body: NetworkBodyMut::Declare(ctx.msg),
                reliability: Reliability::Reliable,
            },
            inface: ctx.inface,
            outface: ctx.outface,
            prefix: ctx.prefix,
            full_expr: ctx.full_expr,
>>>>>>> 83b874e4
        };
        let _ = self.handler.schedule(msg);
    }

    fn send_push(&self, msg: &mut Push, reliability: Reliability) {
        let msg = NetworkMessageMut {
            body: NetworkBodyMut::Push(msg),
            reliability,
        };

        let _ = self.handler.schedule(msg);
    }

    fn send_request(&self, msg: &mut Request) {
        let msg = NetworkMessageMut {
            body: NetworkBodyMut::Request(msg),
            reliability: Reliability::Reliable,
        };

        let _ = self.handler.schedule(msg);
    }

    fn send_response(&self, msg: &mut Response) {
        let msg = NetworkMessageMut {
            body: NetworkBodyMut::Response(msg),
            reliability: Reliability::Reliable,
        };
        let _ = self.handler.schedule(msg);
    }

    fn send_response_final(&self, msg: &mut ResponseFinal) {
        let msg = NetworkMessageMut {
            body: NetworkBodyMut::ResponseFinal(msg),
            reliability: Reliability::Reliable,
        };
        let _ = self.handler.schedule(msg);
    }

    fn as_any(&self) -> &dyn std::any::Any {
        self
    }
}

pub struct McastMux {
    pub handler: TransportMulticast,
    pub(crate) interceptor: ArcSwap<InterceptorsChain>,
}

impl McastMux {
    pub(crate) fn new(handler: TransportMulticast, interceptor: InterceptorsChain) -> McastMux {
        McastMux {
            handler,
            interceptor: ArcSwap::new(interceptor.into()),
        }
    }
}

impl EPrimitives for McastMux {
    fn send_interest(&self, ctx: RoutingContext<&mut Interest>) {
<<<<<<< HEAD
        let msg = NetworkMessageMut {
            body: NetworkBodyMut::Interest(ctx.msg),
            reliability: Reliability::Reliable,
            #[cfg(feature = "stats")]
            size: None,
=======
        let mut ctx = RoutingContext {
            msg: NetworkMessageMut {
                body: NetworkBodyMut::Interest(ctx.msg),
                reliability: Reliability::Reliable,
            },
            inface: ctx.inface,
            outface: ctx.outface,
            prefix: ctx.prefix,
            full_expr: ctx.full_expr,
>>>>>>> 83b874e4
        };
        let _ = self.handler.schedule(msg);
    }

    fn send_declare(&self, ctx: RoutingContext<&mut Declare>) {
<<<<<<< HEAD
        let msg = NetworkMessageMut {
            body: NetworkBodyMut::Declare(ctx.msg),
            reliability: Reliability::Reliable,
            #[cfg(feature = "stats")]
            size: None,
=======
        let mut ctx = RoutingContext {
            msg: NetworkMessageMut {
                body: NetworkBodyMut::Declare(ctx.msg),
                reliability: Reliability::Reliable,
            },
            inface: ctx.inface,
            outface: ctx.outface,
            prefix: ctx.prefix,
            full_expr: ctx.full_expr,
>>>>>>> 83b874e4
        };
        let _ = self.handler.schedule(msg);
    }

    fn send_push(&self, msg: &mut Push, reliability: Reliability) {
        let msg = NetworkMessageMut {
            body: NetworkBodyMut::Push(msg),
            reliability,
        };
        let _ = self.handler.schedule(msg);
    }

    fn send_request(&self, msg: &mut Request) {
        let msg = NetworkMessageMut {
            body: NetworkBodyMut::Request(msg),
            reliability: Reliability::Reliable,
        };
        let _ = self.handler.schedule(msg);
    }

    fn send_response(&self, msg: &mut Response) {
        let msg = NetworkMessageMut {
            body: NetworkBodyMut::Response(msg),
            reliability: Reliability::Reliable,
        };
        let _ = self.handler.schedule(msg);
    }

    fn send_response_final(&self, msg: &mut ResponseFinal) {
        let msg = NetworkMessageMut {
            body: NetworkBodyMut::ResponseFinal(msg),
            reliability: Reliability::Reliable,
        };
        let _ = self.handler.schedule(msg);
    }

    fn as_any(&self) -> &dyn std::any::Any {
        self
    }
}<|MERGE_RESOLUTION|>--- conflicted
+++ resolved
@@ -37,46 +37,17 @@
 
 impl EPrimitives for Mux {
     fn send_interest(&self, ctx: RoutingContext<&mut Interest>) {
-<<<<<<< HEAD
         let msg = NetworkMessageMut {
             body: NetworkBodyMut::Interest(ctx.msg),
             reliability: Reliability::Reliable,
-            #[cfg(feature = "stats")]
-            size: None,
-=======
-        let interest_id = ctx.msg.id;
-        let mut ctx = RoutingContext {
-            msg: NetworkMessageMut {
-                body: NetworkBodyMut::Interest(ctx.msg),
-                reliability: Reliability::Reliable,
-            },
-            inface: ctx.inface,
-            outface: ctx.outface,
-            prefix: ctx.prefix,
-            full_expr: ctx.full_expr,
->>>>>>> 83b874e4
         };
         let _ = self.handler.schedule(msg);
     }
 
     fn send_declare(&self, ctx: RoutingContext<&mut Declare>) {
-<<<<<<< HEAD
         let msg = NetworkMessageMut {
             body: NetworkBodyMut::Declare(ctx.msg),
             reliability: Reliability::Reliable,
-            #[cfg(feature = "stats")]
-            size: None,
-=======
-        let mut ctx = RoutingContext {
-            msg: NetworkMessageMut {
-                body: NetworkBodyMut::Declare(ctx.msg),
-                reliability: Reliability::Reliable,
-            },
-            inface: ctx.inface,
-            outface: ctx.outface,
-            prefix: ctx.prefix,
-            full_expr: ctx.full_expr,
->>>>>>> 83b874e4
         };
         let _ = self.handler.schedule(msg);
     }
@@ -136,45 +107,17 @@
 
 impl EPrimitives for McastMux {
     fn send_interest(&self, ctx: RoutingContext<&mut Interest>) {
-<<<<<<< HEAD
         let msg = NetworkMessageMut {
             body: NetworkBodyMut::Interest(ctx.msg),
             reliability: Reliability::Reliable,
-            #[cfg(feature = "stats")]
-            size: None,
-=======
-        let mut ctx = RoutingContext {
-            msg: NetworkMessageMut {
-                body: NetworkBodyMut::Interest(ctx.msg),
-                reliability: Reliability::Reliable,
-            },
-            inface: ctx.inface,
-            outface: ctx.outface,
-            prefix: ctx.prefix,
-            full_expr: ctx.full_expr,
->>>>>>> 83b874e4
         };
         let _ = self.handler.schedule(msg);
     }
 
     fn send_declare(&self, ctx: RoutingContext<&mut Declare>) {
-<<<<<<< HEAD
         let msg = NetworkMessageMut {
             body: NetworkBodyMut::Declare(ctx.msg),
             reliability: Reliability::Reliable,
-            #[cfg(feature = "stats")]
-            size: None,
-=======
-        let mut ctx = RoutingContext {
-            msg: NetworkMessageMut {
-                body: NetworkBodyMut::Declare(ctx.msg),
-                reliability: Reliability::Reliable,
-            },
-            inface: ctx.inface,
-            outface: ctx.outface,
-            prefix: ctx.prefix,
-            full_expr: ctx.full_expr,
->>>>>>> 83b874e4
         };
         let _ = self.handler.schedule(msg);
     }
