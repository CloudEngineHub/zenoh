--- conflicted
+++ resolved
@@ -500,11 +500,7 @@
     }
 
     #[inline(always)]
-<<<<<<< HEAD
-    fn read_reskey(&mut self, is_numeric: bool) -> Option<ResKey<'static>> {
-=======
-    fn read_reskey(&mut self, is_string: bool) -> Option<ResKey> {
->>>>>>> 8ae5936b
+    fn read_reskey(&mut self, is_string: bool) -> Option<ResKey<'static>> {
         let id = self.read_zint()?;
         if is_string {
             let s = self.read_string()?;
@@ -530,16 +526,11 @@
         if imsg::has_option(options, zmsg::data::info::KIND) {
             info.kind = Some(self.read_zint()?);
         }
-<<<<<<< HEAD
-        if imsg::has_option(options, zmsg::data::info::ENC) {
+        if imsg::has_option(options, zmsg::data::info::ENCODING) {
             info.encoding = Some(Encoding {
                 prefix: self.read_zint()?,
                 suffix: self.read_string()?.into(),
             });
-=======
-        if imsg::has_option(options, zmsg::data::info::ENCODING) {
-            info.encoding = Some(self.read_zint()?);
->>>>>>> 8ae5936b
         }
         if imsg::has_option(options, zmsg::data::info::TIMESTAMP) {
             info.timestamp = Some(self.read_timestamp()?);
@@ -560,7 +551,6 @@
         Some(info)
     }
 
-<<<<<<< HEAD
     #[inline(always)]
     fn read_queryable_info(&mut self) -> Option<QueryableInfo> {
         let complete = self.read_zint()?;
@@ -568,10 +558,7 @@
         Some(QueryableInfo { complete, distance })
     }
 
-    fn read_unit(&mut self, header: u8, reliability: Reliability) -> Option<ZenohBody> {
-=======
     fn read_unit(&mut self, header: u8, reply_context: Option<ReplyContext>) -> Option<ZenohBody> {
->>>>>>> 8ae5936b
         let congestion_control = if imsg::has_flag(header, zmsg::flag::D) {
             CongestionControl::Drop
         } else {
