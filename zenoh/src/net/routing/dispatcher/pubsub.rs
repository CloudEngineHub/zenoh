//
// Copyright (c) 2023 ZettaScale Technology
//
// This program and the accompanying materials are made available under the
// terms of the Eclipse Public License 2.0 which is available at
// http://www.eclipse.org/legal/epl-2.0, or the Apache License, Version 2.0
// which is available at https://www.apache.org/licenses/LICENSE-2.0.
//
// SPDX-License-Identifier: EPL-2.0 OR Apache-2.0
//
// Contributors:
//   ZettaScale Zenoh Team, <zenoh@zettascale.tech>
//

use std::{collections::HashMap, sync::Arc};

use zenoh_core::zread;
use zenoh_keyexpr::keyexpr;
use zenoh_protocol::{
    core::{Reliability, WireExpr},
    network::{declare::SubscriberId, push::ext, Push},
};
use zenoh_sync::get_mut_unchecked;

use super::{
    face::FaceState,
    resource::Resource,
    tables::{NodeId, Route, RoutingExpr, Tables, TablesLock},
};
<<<<<<< HEAD
#[zenoh_macros::unstable]
use crate::key_expr::KeyExpr;
use crate::net::routing::{
    dispatcher::{
        face::{Face, FaceId},
        gateway::Bound,
    },
    hat::{DeclarationContext, InterestProfile, SendDeclare},
    router::{get_or_set_route, Direction},
=======
use crate::{
    key_expr::KeyExpr,
    net::routing::{
        hat::{HatTrait, SendDeclare},
        router::get_or_set_route,
    },
>>>>>>> 60e5946b
};

// FIXME(fuzzypixelz): this was added in e7f885ef due to sub reliability
// removal. It's a ZST and should not be passed in parameters.
#[derive(Debug, Copy, Clone)]
pub(crate) struct SubscriberInfo;

impl Face {
    #[tracing::instrument(level = "trace", skip_all, fields(id = id, expr = %expr, node_id = node_id))]
    pub(crate) fn declare_subscription(
        &self,
        id: SubscriberId,
        expr: &WireExpr,
        sub_info: &SubscriberInfo,
        node_id: NodeId,
        send_declare: &mut SendDeclare,
    ) {
        let rtables = zread!(self.tables.tables);
        match rtables
            .data
            .get_mapping(&self.state, &expr.scope, expr.mapping)
            .cloned()
        {
            Some(mut prefix) => {
                tracing::debug!(
                    "{} Declare subscriber {} ({}{})",
                    self.state,
                    id,
                    prefix.expr(),
                    expr.suffix
                );
                let res = Resource::get_resource(&prefix, &expr.suffix);
                let (mut res, mut wtables) =
                    if res.as_ref().map(|r| r.ctx.is_some()).unwrap_or(false) {
                        drop(rtables);
                        let tables_wguard = zwrite!(self.tables.tables);
                        (res.unwrap(), tables_wguard)
                    } else {
                        let mut fullexpr = prefix.expr().to_string();
                        fullexpr.push_str(expr.suffix.as_ref());
                        let mut matches = keyexpr::new(fullexpr.as_str())
                            .map(|ke| Resource::get_matches(&rtables.data, ke))
                            .unwrap_or_default();
                        drop(rtables);
                        let mut tables_wguard = zwrite!(self.tables.tables);
                        let tables = &mut *tables_wguard;
                        let mut res =
                            Resource::make_resource(tables, &mut prefix, expr.suffix.as_ref());
                        matches.push(Arc::downgrade(&res));
                        Resource::match_resource(&tables.data, &mut res, matches);
                        (res, tables_wguard)
                    };

                let tables = &mut *wtables;

                tracing::trace!(?self.state.bound);

                for (bound, hat) in tables.hats.iter_mut() {
                    hat.declare_subscription(
                        DeclarationContext {
                            tables: &mut tables.data,
                            src_face: &mut self.state.clone(),
                            send_declare,
                            node_id,
                        },
                        id,
                        &mut res,
                        sub_info,
                        InterestProfile::with_bound_flow((&self.state.bound, bound)),
                    );

                    disable_matches_data_routes(&mut res, bound);
                }

                drop(wtables);
            }
            None => tracing::error!(
                "{} Declare subscriber {} for unknown scope {}!",
                self.state,
                id,
                expr.scope
            ),
        }
    }

    #[tracing::instrument(level = "trace", skip_all, fields(id = id, expr = %expr, node_id = node_id))]
    pub(crate) fn undeclare_subscription(
        &self,
        id: SubscriberId,
        expr: &WireExpr,
        node_id: NodeId,
        send_declare: &mut SendDeclare,
    ) {
        let res = if expr.is_empty() {
            None
        } else {
            let rtables = zread!(self.tables.tables);
            tracing::trace!(tree = Resource::print_tree(&rtables.data.root_res));
            match rtables
                .data
                .get_mapping(&self.state, &expr.scope, expr.mapping)
            {
                Some(prefix) => match Resource::get_resource(prefix, expr.suffix.as_ref()) {
                    Some(res) => Some(res),
                    None => {
                        tracing::error!(
                            "{} Undeclare unknown subscriber {}{}!",
                            self.state,
                            prefix.expr(),
                            expr.suffix
                        );
                        return;
                    }
                },
                None => {
                    tracing::error!(
                        "{} Undeclare subscriber with unknown scope {}",
                        self.state,
                        expr.scope
                    );
                    return;
                }
            }
        };
        let mut tables_wguard = zwrite!(self.tables.tables);
        let tables = &mut *tables_wguard;

        let res_cleanup = tables.hats.iter_mut().filter_map(|(bound, hat)| {
            let res = hat.undeclare_subscription(
                DeclarationContext {
                    tables: &mut tables.data,
                    src_face: &mut self.state.clone(),
                    send_declare,
                    node_id,
                },
                id,
                res.clone(),
                InterestProfile::with_bound_flow((&self.state.bound, bound)),
            );

            match res {
                Some(mut res) => {
                    tracing::debug!(
                        "{} Undeclare subscriber {} ({})",
                        &self.state,
                        id,
                        res.expr()
                    );
                    disable_matches_data_routes(&mut res, bound);
                    Some(res)
                }
                None => {
                    // NOTE: This is expected behavior if subscriber declarations are denied with ingress ACL interceptor.
                    tracing::debug!("{} Undeclare unknown subscriber {}", self.state, id);
                    None
                }
            }
        });

        // REVIEW(fuzzypixelz): this is necessary if HatFace is global
        for mut res in res_cleanup {
            Resource::clean(&mut res);
        }
    }
}

pub(crate) fn disable_matches_data_routes(res: &mut Arc<Resource>, bound: &Bound) {
    if res.ctx.is_some() {
        get_mut_unchecked(res).context_mut().hats[bound].disable_data_routes();
        for match_ in &res.context().matches {
            let mut match_ = match_.upgrade().unwrap();
            if !Arc::ptr_eq(&match_, res) {
                get_mut_unchecked(&mut match_).context_mut().hats[bound].disable_data_routes();
            }
        }
    }
}

macro_rules! treat_timestamp {
    ($hlc:expr, $payload:expr, $drop:expr) => {
        // if an HLC was configured (via Config.add_timestamp),
        // check DataInfo and add a timestamp if there isn't
        if let Some(hlc) = $hlc {
            if let zenoh_protocol::zenoh::PushBody::Put(data) = &mut $payload {
                if let Some(ref ts) = data.timestamp {
                    // Timestamp is present; update HLC with it (possibly raising error if delta exceed)
                    match hlc.update_with_timestamp(ts) {
                        Ok(()) => (),
                        Err(e) => {
                            if $drop {
                                tracing::error!(
                                    "Error treating timestamp for received Data ({}). Drop it!",
                                    e
                                );
                                return;
                            } else {
                                data.timestamp = Some(hlc.new_timestamp());
                                tracing::error!(
                                    "Error treating timestamp for received Data ({}). Replace timestamp: {:?}",
                                    e,
                                    data.timestamp);
                            }
                        }
                    }
                } else {
                    // Timestamp not present; add one
                    data.timestamp = Some(hlc.new_timestamp());
                    tracing::trace!("Adding timestamp to DataInfo: {:?}", data.timestamp);
                }
            }
        }
    }
}

#[inline]
fn get_data_route(
    tables: &Tables,
    face: &FaceState,
    res: &Option<Arc<Resource>>,
    expr: &mut RoutingExpr,
    routing_context: NodeId,
    bound: &Bound,
) -> Arc<Route> {
    let local_context = tables.hats[bound].map_routing_context(&tables.data, face, routing_context);
    let mut compute_route =
        || tables.hats[bound].compute_data_route(&tables.data, expr, local_context, face.whatami);

    match res
        .as_ref()
        .and_then(|res| res.ctx.as_ref())
        .map(|ctx| &ctx.hats[bound].data_routes)
    {
        Some(data_routes) => get_or_set_route(
            data_routes,
            tables.data.hats[bound].routes_version,
            face.whatami,
            local_context,
            compute_route,
        ),
        None => compute_route(),
    }
}

#[inline]
pub(crate) fn get_session_matching_subscriptions(
    tables: &Tables,
    key_expr: &KeyExpr<'_>,
) -> HashMap<usize, Arc<FaceState>> {
    // REVIEW(fuzzypixelz): regions2: use the broker hat
    tables.hats[Bound::session()].get_matching_subscriptions(&tables.data, key_expr)
}

#[cfg(feature = "stats")]
macro_rules! inc_stats {
    (
        $face:expr,
        $txrx:ident,
        $space:ident,
        $body:expr
    ) => {
        paste::paste! {
            if let Some(stats) = $face.stats.as_ref() {
                use zenoh_buffers::buffer::Buffer;
                match &$body {
                    zenoh_protocol::zenoh::PushBody::Put(p) => {
                        stats.[<$txrx _z_put_msgs>].[<inc_ $space>](1);
                        let mut n =  p.payload.len();
                        if let Some(a) = p.ext_attachment.as_ref() {
                           n += a.buffer.len();
                        }
                        stats.[<$txrx _z_put_pl_bytes>].[<inc_ $space>](n);
                    }
                    zenoh_protocol::zenoh::PushBody::Del(d) => {
                        stats.[<$txrx _z_del_msgs>].[<inc_ $space>](1);
                        let mut n = 0;
                        if let Some(a) = d.ext_attachment.as_ref() {
                           n += a.buffer.len();
                        }
                        stats.[<$txrx _z_del_pl_bytes>].[<inc_ $space>](n);
                    }
                }
            }
        }
    };
}

pub fn route_data(
    tables_ref: &Arc<TablesLock>,
    face: &FaceState,
    msg: &mut Push,
    reliability: Reliability,
) {
    let rtables = zread!(tables_ref.tables);
    let Some(prefix) = rtables
        .data
        .get_mapping(face, &msg.wire_expr.scope, msg.wire_expr.mapping)
        .cloned()
    else {
        tracing::error!(
            "{} Route data with unknown scope {}!",
            face,
            msg.wire_expr.scope
        );
        return;
    };

    tracing::trace!(
        "{} Route data for res {}{}",
        face,
        prefix.expr(),
        msg.wire_expr.suffix.as_ref()
    );

    let mut expr = RoutingExpr::new(&prefix, msg.wire_expr.suffix.as_ref());

    #[cfg(feature = "stats")]
    let admin = expr.full_expr().starts_with("@/");
    #[cfg(feature = "stats")]
    if !admin {
        inc_stats!(face, rx, user, msg.payload);
    } else {
        inc_stats!(face, rx, admin, msg.payload);
    }

    let mut dirs = HashMap::<FaceId, Direction>::new();

    for (bound, hat) in rtables.hats.iter() {
        if hat.ingress_filter(&rtables.data, face, &mut expr) {
            let res = Resource::get_resource(&prefix, expr.suffix);

            let route = get_data_route(
                &rtables,
                face,
                &res,
                &mut expr,
                msg.ext_nodeid.node_id,
                bound,
            );

            tracing::trace!(?bound, ?route, "route_data");

<<<<<<< HEAD
            dirs.extend(
                route
                    .iter()
                    .filter(|&(_, dir)| {
                        hat.egress_filter(&rtables.data, face, &dir.dst_face, &mut expr)
                    })
                    .map(|(fid, dir)| (*fid, dir.clone())),
            );
        }
    }
=======
                if !route.is_empty() {
                    treat_timestamp!(&tables.hlc, msg.payload, tables.drop_future_timestamp);

                    if route.len() == 1 {
                        let (outface, key_expr, context) = route.iter().next().unwrap();
                        if tables_ref
                            .hat_code
                            .egress_filter(&tables, face, outface, &mut expr)
                        {
                            drop(tables);
                            #[cfg(feature = "stats")]
                            if !admin {
                                inc_stats!(outface, tx, user, msg.payload);
                            } else {
                                inc_stats!(outface, tx, admin, msg.payload);
                            }
                            msg.wire_expr = key_expr.into();
                            msg.ext_nodeid = ext::NodeIdType { node_id: *context };
                            outface.primitives.send_push(msg, reliability);
                            // Reset the wire_expr to indicate the message has been consumed
                            msg.wire_expr = WireExpr::empty();
                        }
                    } else {
                        let route = route
                            .iter()
                            .filter(|(outface, _key_expr, _context)| {
                                tables_ref
                                    .hat_code
                                    .egress_filter(&tables, face, outface, &mut expr)
                            })
                            .cloned()
                            .collect::<Vec<Direction>>();

                        drop(tables);
                        for (outface, key_expr, context) in route {
                            #[cfg(feature = "stats")]
                            if !admin {
                                inc_stats!(outface, tx, user, msg.payload)
                            } else {
                                inc_stats!(outface, tx, admin, msg.payload)
                            }
>>>>>>> 60e5946b

    let send_push = |dst_face: &FaceState, msg: &mut Push, reliability: Reliability| {
        #[cfg(feature = "stats")]
        if !admin {
            inc_stats!(dst_face, tx, user, msg.payload)
        } else {
            inc_stats!(dst_face, tx, admin, msg.payload)
        }
        dst_face.primitives.send_push(msg, reliability)
    };

    tracing::debug!(dirs_len = dirs.len());

    let mut dirs_iter = dirs.into_values();

    if let Some(dir) = dirs_iter.next() {
        treat_timestamp!(
            &rtables.data.hlc,
            msg.payload,
            rtables.data.drop_future_timestamp
        );

        msg.wire_expr = dir.wire_expr.clone();
        msg.ext_nodeid = ext::NodeIdType {
            node_id: dir.node_id,
        };

        drop(rtables);

        for dir in dirs_iter {
            send_push(
                &dir.dst_face,
                &mut Push {
                    wire_expr: dir.wire_expr,
                    ext_qos: msg.ext_qos,
                    ext_tstamp: None,
                    ext_nodeid: ext::NodeIdType {
                        node_id: dir.node_id,
                    },
                    payload: msg.payload.clone(),
                },
                reliability,
            );
        }

        send_push(&dir.dst_face, msg, reliability);
    }
}<|MERGE_RESOLUTION|>--- conflicted
+++ resolved
@@ -27,24 +27,12 @@
     resource::Resource,
     tables::{NodeId, Route, RoutingExpr, Tables, TablesLock},
 };
-<<<<<<< HEAD
 #[zenoh_macros::unstable]
 use crate::key_expr::KeyExpr;
 use crate::net::routing::{
-    dispatcher::{
-        face::{Face, FaceId},
-        gateway::Bound,
-    },
+    dispatcher::{face::Face, gateway::Bound},
     hat::{DeclarationContext, InterestProfile, SendDeclare},
-    router::{get_or_set_route, Direction},
-=======
-use crate::{
-    key_expr::KeyExpr,
-    net::routing::{
-        hat::{HatTrait, SendDeclare},
-        router::get_or_set_route,
-    },
->>>>>>> 60e5946b
+    router::{get_or_set_route, Direction, RouteBuilder},
 };
 
 // FIXME(fuzzypixelz): this was added in e7f885ef due to sub reliability
@@ -204,7 +192,7 @@
             }
         });
 
-        // REVIEW(fuzzypixelz): this is necessary if HatFace is global
+        // REVIEW(regions): this is necessary if HatFace is global
         for mut res in res_cleanup {
             Resource::clean(&mut res);
         }
@@ -293,7 +281,7 @@
     tables: &Tables,
     key_expr: &KeyExpr<'_>,
 ) -> HashMap<usize, Arc<FaceState>> {
-    // REVIEW(fuzzypixelz): regions2: use the broker hat
+    // REVIEW(regions2): use the broker hat
     tables.hats[Bound::session()].get_matching_subscriptions(&tables.data, key_expr)
 }
 
@@ -369,7 +357,7 @@
         inc_stats!(face, rx, admin, msg.payload);
     }
 
-    let mut dirs = HashMap::<FaceId, Direction>::new();
+    let mut dirs = RouteBuilder::<Direction>::new();
 
     for (bound, hat) in rtables.hats.iter() {
         if hat.ingress_filter(&rtables.data, face, &mut expr) {
@@ -386,60 +374,13 @@
 
             tracing::trace!(?bound, ?route, "route_data");
 
-<<<<<<< HEAD
-            dirs.extend(
-                route
-                    .iter()
-                    .filter(|&(_, dir)| {
-                        hat.egress_filter(&rtables.data, face, &dir.dst_face, &mut expr)
-                    })
-                    .map(|(fid, dir)| (*fid, dir.clone())),
-            );
-        }
-    }
-=======
-                if !route.is_empty() {
-                    treat_timestamp!(&tables.hlc, msg.payload, tables.drop_future_timestamp);
-
-                    if route.len() == 1 {
-                        let (outface, key_expr, context) = route.iter().next().unwrap();
-                        if tables_ref
-                            .hat_code
-                            .egress_filter(&tables, face, outface, &mut expr)
-                        {
-                            drop(tables);
-                            #[cfg(feature = "stats")]
-                            if !admin {
-                                inc_stats!(outface, tx, user, msg.payload);
-                            } else {
-                                inc_stats!(outface, tx, admin, msg.payload);
-                            }
-                            msg.wire_expr = key_expr.into();
-                            msg.ext_nodeid = ext::NodeIdType { node_id: *context };
-                            outface.primitives.send_push(msg, reliability);
-                            // Reset the wire_expr to indicate the message has been consumed
-                            msg.wire_expr = WireExpr::empty();
-                        }
-                    } else {
-                        let route = route
-                            .iter()
-                            .filter(|(outface, _key_expr, _context)| {
-                                tables_ref
-                                    .hat_code
-                                    .egress_filter(&tables, face, outface, &mut expr)
-                            })
-                            .cloned()
-                            .collect::<Vec<Direction>>();
-
-                        drop(tables);
-                        for (outface, key_expr, context) in route {
-                            #[cfg(feature = "stats")]
-                            if !admin {
-                                inc_stats!(outface, tx, user, msg.payload)
-                            } else {
-                                inc_stats!(outface, tx, admin, msg.payload)
-                            }
->>>>>>> 60e5946b
+            for dir in route.iter() {
+                if hat.egress_filter(&rtables.data, face, &dir.dst_face, &mut expr) {
+                    dirs.insert(dir.dst_face.id, || dir.clone());
+                }
+            }
+        }
+    }
 
     let send_push = |dst_face: &FaceState, msg: &mut Push, reliability: Reliability| {
         #[cfg(feature = "stats")]
@@ -451,9 +392,7 @@
         dst_face.primitives.send_push(msg, reliability)
     };
 
-    tracing::debug!(dirs_len = dirs.len());
-
-    let mut dirs_iter = dirs.into_values();
+    let mut dirs_iter = dirs.build().into_iter();
 
     if let Some(dir) = dirs_iter.next() {
         treat_timestamp!(
