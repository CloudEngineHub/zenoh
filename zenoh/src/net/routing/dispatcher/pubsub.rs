//
// Copyright (c) 2023 ZettaScale Technology
//
// This program and the accompanying materials are made available under the
// terms of the Eclipse Public License 2.0 which is available at
// http://www.eclipse.org/legal/epl-2.0, or the Apache License, Version 2.0
// which is available at https://www.apache.org/licenses/LICENSE-2.0.
//
// SPDX-License-Identifier: EPL-2.0 OR Apache-2.0
//
// Contributors:
//   ZettaScale Zenoh Team, <zenoh@zettascale.tech>
//

use std::{collections::HashMap, sync::Arc};

use zenoh_core::zread;
use zenoh_keyexpr::keyexpr;
use zenoh_protocol::{
    core::{Reliability, WireExpr},
    network::{declare::SubscriberId, push::ext, Push},
};
use zenoh_sync::get_mut_unchecked;

use super::{
    face::FaceState,
<<<<<<< HEAD
    resource::Resource,
    tables::{NodeId, Route, RoutingExpr, Tables, TablesLock},
};
#[zenoh_macros::unstable]
use crate::key_expr::KeyExpr;
use crate::net::routing::{
    dispatcher::{face::Face, gateway::Bound},
    hat::{BaseContext, InterestProfile, SendDeclare},
    router::{get_or_set_route, Direction, RouteBuilder},
=======
    resource::{Direction, Resource},
    tables::{NodeId, Route, Tables, TablesLock},
};
use crate::{
    key_expr::KeyExpr,
    net::routing::{
        dispatcher::tables::RoutingExpr,
        hat::{HatTrait, SendDeclare},
        router::get_or_set_route,
    },
>>>>>>> eea81bf3
};

// FIXME(fuzzypixelz): this was added in e7f885ef due to sub reliability
// removal. It's a ZST and should not be passed in parameters.
#[derive(Debug, Copy, Clone)]
pub(crate) struct SubscriberInfo;

impl Face {
    #[tracing::instrument(level = "trace", skip_all, fields(id = id, expr = %expr, node_id = node_id))]
    pub(crate) fn declare_subscription(
        &self,
        id: SubscriberId,
        expr: &WireExpr,
        sub_info: &SubscriberInfo,
        node_id: NodeId,
        send_declare: &mut SendDeclare,
    ) {
        let rtables = zread!(self.tables.tables);
        match rtables
            .data
            .get_mapping(&self.state, &expr.scope, expr.mapping)
            .cloned()
        {
            Some(mut prefix) => {
                tracing::debug!(
                    "{} Declare subscriber {} ({}{})",
                    self.state,
                    id,
                    prefix.expr(),
                    expr.suffix
                );
                let res = Resource::get_resource(&prefix, &expr.suffix);
                let (mut res, mut wtables) =
                    if res.as_ref().map(|r| r.ctx.is_some()).unwrap_or(false) {
                        drop(rtables);
                        let tables_wguard = zwrite!(self.tables.tables);
                        (res.unwrap(), tables_wguard)
                    } else {
                        let mut fullexpr = prefix.expr().to_string();
                        fullexpr.push_str(expr.suffix.as_ref());
                        let mut matches = keyexpr::new(fullexpr.as_str())
                            .map(|ke| Resource::get_matches(&rtables.data, ke))
                            .unwrap_or_default();
                        drop(rtables);
                        let mut tables_wguard = zwrite!(self.tables.tables);
                        let tables = &mut *tables_wguard;
                        let mut res =
                            Resource::make_resource(tables, &mut prefix, expr.suffix.as_ref());
                        matches.push(Arc::downgrade(&res));
                        Resource::match_resource(&tables.data, &mut res, matches);
                        (res, tables_wguard)
                    };

                let tables = &mut *wtables;

                tracing::trace!(?self.state.bound);

                for (bound, hat) in tables.hats.iter_mut() {
                    hat.declare_subscription(
                        BaseContext {
                            tables_lock: &self.tables,
                            tables: &mut tables.data,
                            src_face: &mut self.state.clone(),
                            send_declare,
                        },
                        id,
                        &mut res,
                        node_id,
                        sub_info,
                        InterestProfile::with_bound_flow((&self.state.bound, bound)),
                    );

                    disable_matches_data_routes(&mut res, bound);
                }

                drop(wtables);
            }
            None => tracing::error!(
                "{} Declare subscriber {} for unknown scope {}!",
                self.state,
                id,
                expr.scope
            ),
        }
    }

    #[tracing::instrument(level = "trace", skip_all, fields(id = id, expr = %expr, node_id = node_id))]
    pub(crate) fn undeclare_subscription(
        &self,
        id: SubscriberId,
        expr: &WireExpr,
        node_id: NodeId,
        send_declare: &mut SendDeclare,
    ) {
        let res = if expr.is_empty() {
            None
        } else {
            let rtables = zread!(self.tables.tables);
            match rtables
                .data
                .get_mapping(&self.state, &expr.scope, expr.mapping)
            {
                Some(prefix) => match Resource::get_resource(prefix, expr.suffix.as_ref()) {
                    Some(res) => Some(res),
                    None => {
                        tracing::error!(
                            "{} Undeclare unknown subscriber {}{}!",
                            self.state,
                            prefix.expr(),
                            expr.suffix
                        );
                        return;
                    }
                },
                None => {
                    tracing::error!(
                        "{} Undeclare subscriber with unknown scope {}",
                        self.state,
                        expr.scope
                    );
                    return;
                }
            }
        };
        let mut wtables = zwrite!(self.tables.tables);
        let tables = &mut *wtables;

        let res_cleanup = tables.hats.iter_mut().filter_map(|(bound, hat)| {
            let res = hat.undeclare_subscription(
                BaseContext {
                    tables_lock: &self.tables,
                    tables: &mut tables.data,
                    src_face: &mut self.state.clone(),
                    send_declare,
                },
                id,
                res.clone(),
                node_id,
                InterestProfile::with_bound_flow((&self.state.bound, bound)),
            );

            match res {
                Some(mut res) => {
                    tracing::debug!(
                        "{} Undeclare subscriber {} ({})",
                        &self.state,
                        id,
                        res.expr()
                    );
                    disable_matches_data_routes(&mut res, bound);
                    Some(res)
                }
                None => {
                    // NOTE: This is expected behavior if subscriber declarations are denied with ingress ACL interceptor.
                    tracing::debug!("{} Undeclare unknown subscriber {}", self.state, id);
                    None
                }
            }
        });

        // REVIEW(regions): this is necessary if HatFace is global
        for mut res in res_cleanup {
            Resource::clean(&mut res);
        }
    }
}

pub(crate) fn disable_matches_data_routes(res: &mut Arc<Resource>, bound: &Bound) {
    if res.ctx.is_some() {
        get_mut_unchecked(res).context_mut().hats[bound].disable_data_routes();
        for match_ in &res.context().matches {
            let mut match_ = match_.upgrade().unwrap();
            if !Arc::ptr_eq(&match_, res) {
                get_mut_unchecked(&mut match_).context_mut().hats[bound].disable_data_routes();
            }
        }
    }
}

macro_rules! treat_timestamp {
    ($hlc:expr, $payload:expr, $drop:expr) => {
        // if an HLC was configured (via Config.add_timestamp),
        // check DataInfo and add a timestamp if there isn't
        if let Some(hlc) = $hlc {
            if let zenoh_protocol::zenoh::PushBody::Put(data) = &mut $payload {
                if let Some(ref ts) = data.timestamp {
                    // Timestamp is present; update HLC with it (possibly raising error if delta exceed)
                    match hlc.update_with_timestamp(ts) {
                        Ok(()) => (),
                        Err(e) => {
                            if $drop {
                                tracing::error!(
                                    "Error treating timestamp for received Data ({}). Drop it!",
                                    e
                                );
                                return;
                            } else {
                                data.timestamp = Some(hlc.new_timestamp());
                                tracing::error!(
                                    "Error treating timestamp for received Data ({}). Replace timestamp: {:?}",
                                    e,
                                    data.timestamp);
                            }
                        }
                    }
                } else {
                    // Timestamp not present; add one
                    data.timestamp = Some(hlc.new_timestamp());
                    tracing::trace!("Adding timestamp to DataInfo: {:?}", data.timestamp);
                }
            }
        }
    }
}

#[inline]
fn get_data_route(
    tables: &Tables,
    face: &FaceState,
    expr: &RoutingExpr,
    routing_context: NodeId,
    bound: &Bound,
) -> Arc<Route> {
<<<<<<< HEAD
    let local_context = tables.hats[bound].map_routing_context(&tables.data, face, routing_context);
    let mut compute_route =
        || tables.hats[bound].compute_data_route(&tables.data, expr, local_context, face.whatami);

    match res
=======
    let local_context = hat_code.map_routing_context(tables, face, routing_context);
    let compute_route = || hat_code.compute_data_route(tables, expr, local_context, face.whatami);
    if let Some(data_routes) = expr
        .resource()
>>>>>>> eea81bf3
        .as_ref()
        .and_then(|res| res.ctx.as_ref())
        .map(|ctx| &ctx.hats[bound].data_routes)
    {
        Some(data_routes) => get_or_set_route(
            data_routes,
            tables.data.hats[bound].routes_version,
            face.whatami,
            local_context,
            compute_route,
        ),
        None => compute_route(),
    }
}

#[inline]
pub(crate) fn get_session_matching_subscriptions(
    tables: &Tables,
    key_expr: &KeyExpr<'_>,
) -> HashMap<usize, Arc<FaceState>> {
    // REVIEW(regions2): use the broker hat
    tables.hats[Bound::session()].get_matching_subscriptions(&tables.data, key_expr)
}

#[cfg(feature = "stats")]
macro_rules! inc_stats {
    (
        $face:expr,
        $txrx:ident,
        $space:ident,
        $body:expr
    ) => {
        paste::paste! {
            if let Some(stats) = $face.stats.as_ref() {
                use zenoh_buffers::buffer::Buffer;
                match &$body {
                    zenoh_protocol::zenoh::PushBody::Put(p) => {
                        stats.[<$txrx _z_put_msgs>].[<inc_ $space>](1);
                        let mut n =  p.payload.len();
                        if let Some(a) = p.ext_attachment.as_ref() {
                           n += a.buffer.len();
                        }
                        stats.[<$txrx _z_put_pl_bytes>].[<inc_ $space>](n);
                    }
                    zenoh_protocol::zenoh::PushBody::Del(d) => {
                        stats.[<$txrx _z_del_msgs>].[<inc_ $space>](1);
                        let mut n = 0;
                        if let Some(a) = d.ext_attachment.as_ref() {
                           n += a.buffer.len();
                        }
                        stats.[<$txrx _z_del_pl_bytes>].[<inc_ $space>](n);
                    }
                }
            }
        }
    };
}

pub fn route_data(
    tables_ref: &Arc<TablesLock>,
    face: &FaceState,
    msg: &mut Push,
    reliability: Reliability,
) {
<<<<<<< HEAD
    let rtables = zread!(tables_ref.tables);
    let Some(prefix) = rtables
        .data
        .get_mapping(face, &msg.wire_expr.scope, msg.wire_expr.mapping)
        .cloned()
    else {
        tracing::error!(
            "{} Route data with unknown scope {}!",
            face,
            msg.wire_expr.scope
        );
        return;
    };

    tracing::trace!(
        "{} Route data for res {}{}",
        face,
        prefix.expr(),
        msg.wire_expr.suffix.as_ref()
    );

    let mut expr = RoutingExpr::new(&prefix, msg.wire_expr.suffix.as_ref());

    #[cfg(feature = "stats")]
    let admin = expr.full_expr().starts_with("@/");
    #[cfg(feature = "stats")]
    if !admin {
        inc_stats!(face, rx, user, msg.payload);
    } else {
        inc_stats!(face, rx, admin, msg.payload);
    }
=======
    let tables = zread!(tables_ref.tables);
    match tables.get_mapping(face, &msg.wire_expr.scope, msg.wire_expr.mapping) {
        Some(prefix) => {
            tracing::trace!(
                "{} Route data for res {}{}",
                face,
                prefix.expr(),
                msg.wire_expr.suffix.as_ref()
            );
            let expr = RoutingExpr::new(prefix, msg.wire_expr.suffix.as_ref());

            #[cfg(feature = "stats")]
            let admin = expr.key_expr().is_some_and(|ke| ke.starts_with("@/"));
            #[cfg(feature = "stats")]
            if !admin {
                inc_stats!(face, rx, user, msg.payload);
            } else {
                inc_stats!(face, rx, admin, msg.payload);
            }

            if tables_ref.hat_code.ingress_filter(&tables, face, &expr) {
                let route = get_data_route(
                    tables_ref.hat_code.as_ref(),
                    &tables,
                    face,
                    &expr,
                    msg.ext_nodeid.node_id,
                );

                if !route.is_empty() {
                    treat_timestamp!(&tables.hlc, msg.payload, tables.drop_future_timestamp);

                    if route.len() == 1 {
                        let (outface, key_expr, context) = route.iter().next().unwrap();
                        if tables_ref
                            .hat_code
                            .egress_filter(&tables, face, outface, &expr)
                        {
                            drop(tables);
                            #[cfg(feature = "stats")]
                            if !admin {
                                inc_stats!(outface, tx, user, msg.payload);
                            } else {
                                inc_stats!(outface, tx, admin, msg.payload);
                            }
                            msg.wire_expr = key_expr.into();
                            msg.ext_nodeid = ext::NodeIdType { node_id: *context };
                            outface.primitives.send_push(msg, reliability);
                            // Reset the wire_expr to indicate the message has been consumed
                            msg.wire_expr = WireExpr::empty();
                        }
                    } else {
                        let route = route
                            .iter()
                            .filter(|(outface, _key_expr, _context)| {
                                tables_ref
                                    .hat_code
                                    .egress_filter(&tables, face, outface, &expr)
                            })
                            .cloned()
                            .collect::<Vec<Direction>>();

                        drop(tables);
                        for (outface, key_expr, context) in route {
                            #[cfg(feature = "stats")]
                            if !admin {
                                inc_stats!(outface, tx, user, msg.payload)
                            } else {
                                inc_stats!(outface, tx, admin, msg.payload)
                            }
>>>>>>> eea81bf3

    let mut dirs = RouteBuilder::<Direction>::new();

    for (bound, hat) in rtables.hats.iter() {
        if hat.ingress_filter(&rtables.data, face, &mut expr) {
            let res = Resource::get_resource(&prefix, expr.suffix);

            let route = get_data_route(
                &rtables,
                face,
                &res,
                &mut expr,
                msg.ext_nodeid.node_id,
                bound,
            );

            tracing::trace!(?bound, ?route, "route_data");

            for dir in route.iter() {
                if hat.egress_filter(&rtables.data, face, &dir.dst_face, &mut expr) {
                    dirs.insert(dir.dst_face.id, || dir.clone());
                }
            }
        }
    }

    let send_push = |dst_face: &FaceState, msg: &mut Push, reliability: Reliability| {
        #[cfg(feature = "stats")]
        if !admin {
            inc_stats!(dst_face, tx, user, msg.payload)
        } else {
            inc_stats!(dst_face, tx, admin, msg.payload)
        }
        dst_face.primitives.send_push(msg, reliability)
    };

    let mut dirs_iter = dirs.build().into_iter();

    if let Some(dir) = dirs_iter.next() {
        treat_timestamp!(
            &rtables.data.hlc,
            msg.payload,
            rtables.data.drop_future_timestamp
        );

        msg.wire_expr = dir.wire_expr.clone();
        msg.ext_nodeid = ext::NodeIdType {
            node_id: dir.node_id,
        };

        drop(rtables);

        for dir in dirs_iter {
            send_push(
                &dir.dst_face,
                &mut Push {
                    wire_expr: dir.wire_expr,
                    ext_qos: msg.ext_qos,
                    ext_tstamp: None,
                    ext_nodeid: ext::NodeIdType {
                        node_id: dir.node_id,
                    },
                    payload: msg.payload.clone(),
                },
                reliability,
            );
        }

        send_push(&dir.dst_face, msg, reliability);
    }
}<|MERGE_RESOLUTION|>--- conflicted
+++ resolved
@@ -24,7 +24,6 @@
 
 use super::{
     face::FaceState,
-<<<<<<< HEAD
     resource::Resource,
     tables::{NodeId, Route, RoutingExpr, Tables, TablesLock},
 };
@@ -34,18 +33,6 @@
     dispatcher::{face::Face, gateway::Bound},
     hat::{BaseContext, InterestProfile, SendDeclare},
     router::{get_or_set_route, Direction, RouteBuilder},
-=======
-    resource::{Direction, Resource},
-    tables::{NodeId, Route, Tables, TablesLock},
-};
-use crate::{
-    key_expr::KeyExpr,
-    net::routing::{
-        dispatcher::tables::RoutingExpr,
-        hat::{HatTrait, SendDeclare},
-        router::get_or_set_route,
-    },
->>>>>>> eea81bf3
 };
 
 // FIXME(fuzzypixelz): this was added in e7f885ef due to sub reliability
@@ -269,18 +256,11 @@
     routing_context: NodeId,
     bound: &Bound,
 ) -> Arc<Route> {
-<<<<<<< HEAD
     let local_context = tables.hats[bound].map_routing_context(&tables.data, face, routing_context);
-    let mut compute_route =
+    let compute_route =
         || tables.hats[bound].compute_data_route(&tables.data, expr, local_context, face.whatami);
-
-    match res
-=======
-    let local_context = hat_code.map_routing_context(tables, face, routing_context);
-    let compute_route = || hat_code.compute_data_route(tables, expr, local_context, face.whatami);
-    if let Some(data_routes) = expr
+    match expr
         .resource()
->>>>>>> eea81bf3
         .as_ref()
         .and_then(|res| res.ctx.as_ref())
         .map(|ctx| &ctx.hats[bound].data_routes)
@@ -345,12 +325,10 @@
     msg: &mut Push,
     reliability: Reliability,
 ) {
-<<<<<<< HEAD
     let rtables = zread!(tables_ref.tables);
     let Some(prefix) = rtables
         .data
         .get_mapping(face, &msg.wire_expr.scope, msg.wire_expr.mapping)
-        .cloned()
     else {
         tracing::error!(
             "{} Route data with unknown scope {}!",
@@ -367,108 +345,27 @@
         msg.wire_expr.suffix.as_ref()
     );
 
-    let mut expr = RoutingExpr::new(&prefix, msg.wire_expr.suffix.as_ref());
+    let expr = RoutingExpr::new(prefix, msg.wire_expr.suffix.as_ref());
 
     #[cfg(feature = "stats")]
-    let admin = expr.full_expr().starts_with("@/");
+    let admin = expr.key_expr().is_some_and(|ke| ke.starts_with("@/"));
     #[cfg(feature = "stats")]
     if !admin {
         inc_stats!(face, rx, user, msg.payload);
     } else {
         inc_stats!(face, rx, admin, msg.payload);
     }
-=======
-    let tables = zread!(tables_ref.tables);
-    match tables.get_mapping(face, &msg.wire_expr.scope, msg.wire_expr.mapping) {
-        Some(prefix) => {
-            tracing::trace!(
-                "{} Route data for res {}{}",
-                face,
-                prefix.expr(),
-                msg.wire_expr.suffix.as_ref()
-            );
-            let expr = RoutingExpr::new(prefix, msg.wire_expr.suffix.as_ref());
-
-            #[cfg(feature = "stats")]
-            let admin = expr.key_expr().is_some_and(|ke| ke.starts_with("@/"));
-            #[cfg(feature = "stats")]
-            if !admin {
-                inc_stats!(face, rx, user, msg.payload);
-            } else {
-                inc_stats!(face, rx, admin, msg.payload);
-            }
-
-            if tables_ref.hat_code.ingress_filter(&tables, face, &expr) {
-                let route = get_data_route(
-                    tables_ref.hat_code.as_ref(),
-                    &tables,
-                    face,
-                    &expr,
-                    msg.ext_nodeid.node_id,
-                );
-
-                if !route.is_empty() {
-                    treat_timestamp!(&tables.hlc, msg.payload, tables.drop_future_timestamp);
-
-                    if route.len() == 1 {
-                        let (outface, key_expr, context) = route.iter().next().unwrap();
-                        if tables_ref
-                            .hat_code
-                            .egress_filter(&tables, face, outface, &expr)
-                        {
-                            drop(tables);
-                            #[cfg(feature = "stats")]
-                            if !admin {
-                                inc_stats!(outface, tx, user, msg.payload);
-                            } else {
-                                inc_stats!(outface, tx, admin, msg.payload);
-                            }
-                            msg.wire_expr = key_expr.into();
-                            msg.ext_nodeid = ext::NodeIdType { node_id: *context };
-                            outface.primitives.send_push(msg, reliability);
-                            // Reset the wire_expr to indicate the message has been consumed
-                            msg.wire_expr = WireExpr::empty();
-                        }
-                    } else {
-                        let route = route
-                            .iter()
-                            .filter(|(outface, _key_expr, _context)| {
-                                tables_ref
-                                    .hat_code
-                                    .egress_filter(&tables, face, outface, &expr)
-                            })
-                            .cloned()
-                            .collect::<Vec<Direction>>();
-
-                        drop(tables);
-                        for (outface, key_expr, context) in route {
-                            #[cfg(feature = "stats")]
-                            if !admin {
-                                inc_stats!(outface, tx, user, msg.payload)
-                            } else {
-                                inc_stats!(outface, tx, admin, msg.payload)
-                            }
->>>>>>> eea81bf3
 
     let mut dirs = RouteBuilder::<Direction>::new();
 
     for (bound, hat) in rtables.hats.iter() {
-        if hat.ingress_filter(&rtables.data, face, &mut expr) {
-            let res = Resource::get_resource(&prefix, expr.suffix);
-
-            let route = get_data_route(
-                &rtables,
-                face,
-                &res,
-                &mut expr,
-                msg.ext_nodeid.node_id,
-                bound,
-            );
+        if hat.ingress_filter(&rtables.data, face, &expr) {
+            let route = get_data_route(&rtables, face, &expr, msg.ext_nodeid.node_id, bound);
 
             tracing::trace!(?bound, ?route, "route_data");
 
             for dir in route.iter() {
-                if hat.egress_filter(&rtables.data, face, &dir.dst_face, &mut expr) {
+                if hat.egress_filter(&rtables.data, face, &dir.dst_face, &expr) {
                     dirs.insert(dir.dst_face.id, || dir.clone());
                 }
             }
