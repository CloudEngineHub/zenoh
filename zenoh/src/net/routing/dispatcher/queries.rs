--- conflicted
+++ resolved
@@ -37,31 +37,15 @@
 
 use super::{
     face::FaceState,
-<<<<<<< HEAD
-    resource::{QueryRoute, QueryTargetQablSet, Resource},
+    resource::{QueryTargetQablSet, Resource},
     tables::{NodeId, RoutingExpr, TablesLock},
 };
 #[cfg(feature = "unstable")]
 use crate::key_expr::KeyExpr;
 use crate::net::routing::{
-    dispatcher::{
-        face::{Face, FaceId},
-        gateway::Bound,
-        tables::Tables,
-    },
+    dispatcher::{face::Face, gateway::Bound, tables::Tables},
     hat::{DeclarationContext, InterestProfile, SendDeclare},
-    router::{get_or_set_route, Direction},
-=======
-    resource::{QueryTargetQablSet, Resource},
-    tables::{NodeId, RoutingExpr, Tables, TablesLock},
-};
-use crate::{
-    key_expr::KeyExpr,
-    net::routing::{
-        hat::{HatTrait, SendDeclare},
-        router::{get_or_set_route, QueryRouteBuilder},
-    },
->>>>>>> 60e5946b
+    router::{get_or_set_route, QueryDirection, RouteBuilder},
 };
 
 pub(crate) struct Query {
@@ -75,7 +59,7 @@
     key_expr: &KeyExpr<'_>,
     complete: bool,
 ) -> HashMap<usize, Arc<FaceState>> {
-    // REVIEW(fuzzypixelz): regions2: use the broker hat
+    // REVIEW(regions2): use the broker hat
     tables.hats[Bound::session()].get_matching_queryables(&tables.data, key_expr, complete)
 }
 
@@ -241,7 +225,7 @@
             }
         });
 
-        // REVIEW(fuzzypixelz): this is necessary if HatFace is global
+        // REVIEW(regions): this is necessary if HatFace is global
         for mut res in res_cleanup {
             Resource::clean(&mut res);
         }
@@ -251,45 +235,31 @@
 #[inline]
 fn compute_final_route(
     tables: &Tables,
+    route: &mut RouteBuilder<QueryDirection>,
     qabls: &Arc<QueryTargetQablSet>,
     src_face: &Arc<FaceState>,
     expr: &mut RoutingExpr,
     target: &QueryTarget,
-<<<<<<< HEAD
     query: &Arc<Query>,
-) -> QueryRoute {
-=======
-    query: Arc<Query>,
-) -> QueryRouteBuilder {
->>>>>>> 60e5946b
+) {
     match target {
         QueryTarget::All => {
-            let mut route = QueryRouteBuilder::new();
             for qabl in qabls.iter() {
-<<<<<<< HEAD
                 if tables.hats[qabl.bound].egress_filter(
                     &tables.data,
                     src_face,
                     &qabl.dir.dst_face,
                     expr,
                 ) {
-                    route.entry(qabl.dir.dst_face.id).or_insert_with(|| {
-                        let mut direction = qabl.dir.clone();
-                        let qid = insert_pending_query(&mut direction.dst_face, query.clone());
-=======
-                if hat_code.egress_filter(tables, src_face, &qabl.direction.0, expr) {
-                    route.insert(qabl.direction.0.id, || {
-                        let mut direction = qabl.direction.clone();
-                        let qid = insert_pending_query(&mut direction.0, query.clone());
->>>>>>> 60e5946b
-                        (direction, qid)
+                    route.insert(qabl.dir.dst_face.id, || {
+                        let mut dir = qabl.dir.clone();
+                        let rid = insert_pending_query(&mut dir.dst_face, query.clone());
+                        QueryDirection { dir, rid }
                     });
                 }
             }
-            route
         }
         QueryTarget::AllComplete => {
-            let mut route = QueryRouteBuilder::new();
             for qabl in qabls.iter() {
                 if qabl.info.map(|info| info.complete).unwrap_or(true)
                     && tables.hats[qabl.bound].egress_filter(
@@ -299,43 +269,33 @@
                         expr,
                     )
                 {
-<<<<<<< HEAD
-                    route.entry(qabl.dir.dst_face.id).or_insert_with(|| {
-                        let mut direction = qabl.dir.clone();
-                        let qid = insert_pending_query(&mut direction.dst_face, query.clone());
-=======
-                    route.insert(qabl.direction.0.id, || {
-                        let mut direction = qabl.direction.clone();
-                        let qid = insert_pending_query(&mut direction.0, query.clone());
->>>>>>> 60e5946b
-                        (direction, qid)
+                    route.insert(qabl.dir.dst_face.id, || {
+                        let mut dir = qabl.dir.clone();
+                        let rid = insert_pending_query(&mut dir.dst_face, query.clone());
+                        QueryDirection { dir, rid }
                     });
                 }
             }
-            route
         }
         QueryTarget::BestMatching => {
             if let Some(qabl) = qabls.iter().find(|qabl| {
                 qabl.dir.dst_face.id != src_face.id && qabl.info.is_some_and(|info| info.complete)
             }) {
-<<<<<<< HEAD
-                let mut route = HashMap::new();
-
-                let mut direction = qabl.dir.clone();
-                let qid = insert_pending_query(&mut direction.dst_face, query.clone());
-                route.insert(direction.dst_face.id, (direction, qid));
-=======
-                let mut route = QueryRouteBuilder::new();
-                route.insert(qabl.direction.0.id, || {
-                    let mut direction = qabl.direction.clone();
-                    let qid = insert_pending_query(&mut direction.0, query);
-                    (direction, qid)
+                route.insert(qabl.dir.dst_face.id, || {
+                    let mut dir = qabl.dir.clone();
+                    let rid = insert_pending_query(&mut dir.dst_face, query.clone());
+                    QueryDirection { dir, rid }
                 });
->>>>>>> 60e5946b
-
-                route
             } else {
-                compute_final_route(tables, qabls, src_face, expr, &QueryTarget::All, query)
+                compute_final_route(
+                    tables,
+                    route,
+                    qabls,
+                    src_face,
+                    expr,
+                    &QueryTarget::All,
+                    query,
+                )
             }
         }
     }
@@ -571,7 +531,7 @@
                 inc_req_stats!(face, rx, admin, msg.payload)
             }
 
-            let mut dirs = HashMap::<FaceId, (Direction, RequestId)>::new();
+            let mut query_dirs = RouteBuilder::<QueryDirection>::new();
 
             let queries_lock = zwrite!(tables_ref.queries_lock);
 
@@ -580,26 +540,9 @@
                 src_qid: msg.id,
             });
 
-<<<<<<< HEAD
             for (bound, hat) in rtables.hats.iter() {
                 if hat.ingress_filter(&rtables.data, face, &mut expr) {
                     let res = Resource::get_resource(&prefix, expr.suffix);
-=======
-                let queries_lock = zwrite!(tables_ref.queries_lock);
-                let route = compute_final_route(
-                    tables_ref.hat_code.as_ref(),
-                    &rtables,
-                    &route,
-                    face,
-                    &mut expr,
-                    &msg.ext_target,
-                    query,
-                )
-                .build();
-                let timeout = msg.ext_timeout.unwrap_or(rtables.queries_default_timeout);
-                drop(queries_lock);
-                drop(rtables);
->>>>>>> 60e5946b
 
                     let qabls = get_query_route(
                         &rtables,
@@ -609,60 +552,16 @@
                         msg.ext_nodeid.node_id,
                         bound,
                     );
-<<<<<<< HEAD
-
-                    let route = compute_final_route(
+
+                    compute_final_route(
                         &rtables,
+                        &mut query_dirs,
                         &qabls,
                         face,
                         &mut expr,
                         &msg.ext_target,
                         &query,
                     );
-
-                    tracing::trace!(?bound, ?qabls, "route_query");
-
-                    dirs.extend(route);
-=======
-                    face.primitives
-                        .clone()
-                        .send_response_final(&mut ResponseFinal {
-                            rid: msg.id,
-                            ext_qos: response::ext::QoSType::RESPONSE_FINAL,
-                            ext_tstamp: None,
-                        });
-                } else {
-                    for ((outface, key_expr, context), outqid) in route {
-                        QueryCleanup::spawn_query_clean_up_task(
-                            &outface, tables_ref, outqid, timeout,
-                        );
-                        #[cfg(feature = "stats")]
-                        if !admin {
-                            inc_req_stats!(outface, tx, user, msg.payload)
-                        } else {
-                            inc_req_stats!(outface, tx, admin, msg.payload)
-                        }
-
-                        tracing::trace!(
-                            "{}:{} Propagate query to {}:{}",
-                            face,
-                            msg.id,
-                            outface,
-                            outqid
-                        );
-                        outface.primitives.send_request(&mut Request {
-                            id: outqid,
-                            wire_expr: key_expr,
-                            ext_qos: msg.ext_qos,
-                            ext_tstamp: msg.ext_tstamp,
-                            ext_nodeid: ext::NodeIdType { node_id: context },
-                            ext_target: msg.ext_target,
-                            ext_budget: msg.ext_budget,
-                            ext_timeout: msg.ext_timeout,
-                            payload: msg.payload.clone(),
-                        });
-                    }
->>>>>>> 60e5946b
                 }
             }
 
@@ -670,12 +569,12 @@
                 .ext_timeout
                 .unwrap_or(rtables.data.queries_default_timeout);
 
-            tracing::debug!(dirs_len = dirs.len());
-
             drop(queries_lock);
             drop(rtables);
 
-            if dirs.is_empty() {
+            let query_dirs = query_dirs.build();
+
+            if query_dirs.is_empty() {
                 tracing::debug!(
                     "{}:{} Send final reply (no matching queryables or not master)",
                     face,
@@ -689,11 +588,11 @@
                         ext_tstamp: None,
                     });
             } else {
-                for (dir, dst_qid) in dirs.into_values() {
+                for QueryDirection { dir, rid } in query_dirs.into_iter() {
                     QueryCleanup::spawn_query_clean_up_task(
                         &dir.dst_face,
                         tables_ref,
-                        dst_qid,
+                        rid,
                         timeout,
                     );
                     #[cfg(feature = "stats")]
@@ -707,10 +606,10 @@
                         face,
                         msg.id,
                         dir.dst_face,
-                        dst_qid
+                        rid
                     );
                     dir.dst_face.primitives.send_request(&mut Request {
-                        id: dst_qid,
+                        id: rid,
                         wire_expr: dir.wire_expr,
                         ext_qos: msg.ext_qos,
                         ext_tstamp: msg.ext_tstamp,
