//
// Copyright (c) 2023 ZettaScale Technology
//
// This program and the accompanying materials are made available under the
// terms of the Eclipse Public License 2.0 which is available at
// http://www.eclipse.org/legal/epl-2.0, or the Apache License, Version 2.0
// which is available at https://www.apache.org/licenses/LICENSE-2.0.
//
// SPDX-License-Identifier: EPL-2.0 OR Apache-2.0
//
// Contributors:
//   ZettaScale Zenoh Team, <zenoh@zettascale.tech>
//
use std::{
    any::Any,
    borrow::{Borrow, Cow},
    collections::VecDeque,
    convert::TryInto,
    fmt::Debug,
    hash::{Hash, Hasher},
    ops::{Deref, DerefMut},
    sync::{Arc, RwLock, Weak},
};

use zenoh_collections::{IntHashMap, IntHashSet, SingleOrBoxHashSet};
use zenoh_config::WhatAmI;
use zenoh_protocol::{
    core::{key_expr::keyexpr, ExprId, WireExpr},
    network::{
        self,
        declare::{self, queryable::ext::QueryableInfoType, Declare, DeclareBody, DeclareKeyExpr},
        interest::InterestId,
        Mapping, RequestId,
    },
};
use zenoh_sync::{get_mut_unchecked, Cache, CacheValueType};

use super::{
    face::FaceState,
    pubsub::SubscriberInfo,
    tables::{TablesData, TablesLock},
};
use crate::net::routing::{
    dispatcher::{
        face::{Face, FaceId},
        gateway::{Bound, BoundMap},
        tables::{RoutingExpr, Tables},
    },
    interceptor::{InterceptorTrait, InterceptorsChain},
    router::{disable_matches_data_routes, disable_matches_query_routes},
    RoutingContext,
};

pub(crate) type NodeId = u16;

/// [`NodeId`] value of [`network::ext::NodeIdType::DEFAULT`].
pub(crate) const DEFAULT_NODE_ID: NodeId = network::ext::NodeIdType::<0>::DEFAULT.node_id;

#[derive(Clone, Debug)]
pub(crate) struct Direction {
    pub(crate) dst_face: Arc<FaceState>,
    pub(crate) wire_expr: WireExpr<'static>,
    pub(crate) node_id: NodeId,
}

#[derive(Clone, Debug)]
pub(crate) struct QueryDirection {
    pub(crate) dir: Direction,
    pub(crate) rid: RequestId,
}

pub(crate) type Route = Vec<Direction>;

pub(crate) struct QueryTargetQabl {
    pub(crate) dir: Direction,
    pub(crate) info: Option<QueryableInfoType>,
    pub(crate) bound: Bound,
}

impl QueryTargetQabl {
    pub(crate) fn new(
<<<<<<< HEAD
        (fid, ctx): (&FaceId, &Arc<FaceContext>),
        expr: &mut RoutingExpr,
=======
        (&fid, ctx): (&FaceId, &Arc<SessionContext>),
        expr: &RoutingExpr,
>>>>>>> eea81bf3
        complete: bool,
        bound: &Bound,
    ) -> Option<Self> {
        let qabl = ctx.qabl?;
        let wire_expr = expr.get_best_key(fid);
        Some(Self {
<<<<<<< HEAD
            dir: Direction {
                dst_face: ctx.face.clone(),
                wire_expr: key_expr.to_owned(),
                node_id: NodeId::default(),
            },
=======
            direction: (ctx.face.clone(), wire_expr.to_owned(), NodeId::default()),
>>>>>>> eea81bf3
            info: Some(QueryableInfoType {
                complete: complete && qabl.complete,
                // NOTE: local client faces are nearer than remote client faces
                distance: if ctx.face.is_local { 0 } else { 1 },
            }),
            bound: *bound,
        })
    }
}

pub(crate) type QueryTargetQablSet = Vec<QueryTargetQabl>;

/// Helper struct to build route, handling face deduplication.
pub(crate) struct RouteBuilder<T> {
    /// The route built.
    route: Vec<T>,
    /// The faces' id already inserted.
<<<<<<< HEAD
    faces: HashSet<FaceId>,
=======
    faces: IntHashSet<usize>,
>>>>>>> eea81bf3
}

impl<T> RouteBuilder<T> {
    /// Creates a new empty builder.
    pub(crate) fn new() -> Self {
        Self {
            route: Vec::new(),
            faces: IntHashSet::new(),
        }
    }

<<<<<<< HEAD
    /// Insert a new direction if it has not been registered for the given face.
    pub(crate) fn insert(&mut self, face_id: FaceId, direction: impl FnOnce() -> T) {
=======
    /// Inserts a new direction if it has not been registered for the given face.
    pub(crate) fn insert(&mut self, face_id: usize, direction: impl FnOnce() -> T) {
>>>>>>> eea81bf3
        if self.faces.insert(face_id) {
            self.route.push(direction());
        }
    }

    pub(crate) fn try_insert(&mut self, face_id: usize, direction: impl FnOnce() -> Option<T>) {
        if !self.faces.contains(&face_id) {
            if let Some(direction) = direction() {
                self.faces.insert(face_id);
                self.route.push(direction);
            }
        }
    }

    /// Build the route, consuming the builder.
    pub(crate) fn build(self) -> Vec<T> {
        self.route
    }
}

pub(crate) struct InterceptorCache(Cache<Option<Box<dyn Any + Send + Sync>>>);
pub(crate) type InterceptorCacheValueType = CacheValueType<Option<Box<dyn Any + Send + Sync>>>;

impl InterceptorCache {
    pub(crate) fn new(value: Option<Box<dyn Any + Send + Sync>>, version: usize) -> Self {
        Self(Cache::<Option<Box<dyn Any + Send + Sync>>>::new(
            value, version,
        ))
    }

    pub(crate) fn empty() -> Self {
        InterceptorCache::new(None, 0)
    }

    #[inline]
    fn value(
        &self,
        interceptor: &InterceptorsChain,
        resource: &Resource,
    ) -> Option<InterceptorCacheValueType> {
        self.0
            .value(interceptor.version, || {
                interceptor.compute_keyexpr_cache(resource.keyexpr()?)
            })
            .ok()
    }
}

pub(crate) struct FaceContext {
    pub(crate) face: Arc<FaceState>,
    pub(crate) local_expr_id: Option<ExprId>,
    pub(crate) remote_expr_id: Option<ExprId>,
    pub(crate) subs: Option<SubscriberInfo>,
    pub(crate) qabl: Option<QueryableInfoType>,
    pub(crate) token: bool,
    pub(crate) in_interceptor_cache: InterceptorCache,
    pub(crate) e_interceptor_cache: InterceptorCache,
}

impl FaceContext {
    pub(crate) fn new(face: Arc<FaceState>) -> Self {
        Self {
            face,
            local_expr_id: None,
            remote_expr_id: None,
            subs: None,
            qabl: None,
            token: false,
            in_interceptor_cache: InterceptorCache::empty(),
            e_interceptor_cache: InterceptorCache::empty(),
        }
    }
}

/// Global version number for route computation.
/// Use 64bit to not care about rollover.
pub type RoutesVersion = u64;

pub(crate) struct Routes<T> {
    routers: Vec<Option<T>>,
    peers: Vec<Option<T>>,
    clients: Vec<Option<T>>,
    version: u64,
}

impl<T> Default for Routes<T> {
    fn default() -> Self {
        Self {
            routers: Vec::new(),
            peers: Vec::new(),
            clients: Vec::new(),
            version: 0,
        }
    }
}

impl<T> Routes<T> {
    pub(crate) fn clear(&mut self) {
        self.routers.clear();
        self.peers.clear();
        self.clients.clear();
    }

    #[inline]
    pub(crate) fn get_route(
        &self,
        version: RoutesVersion,
        whatami: WhatAmI,
        context: NodeId,
    ) -> Option<&T> {
        if version != self.version {
            return None;
        }
        let routes = match whatami {
            WhatAmI::Router => &self.routers,
            WhatAmI::Peer => &self.peers,
            WhatAmI::Client => &self.clients,
        };
        routes.get(context as usize)?.as_ref()
    }

    #[inline]
    pub(crate) fn set_route(
        &mut self,
        version: RoutesVersion,
        whatami: WhatAmI,
        context: NodeId,
        route: T,
    ) {
        if self.version != version {
            self.clear();
            self.version = version;
        }
        let routes = match whatami {
            WhatAmI::Router => &mut self.routers,
            WhatAmI::Peer => &mut self.peers,
            WhatAmI::Client => &mut self.clients,
        };
        routes.resize_with(context as usize + 1, || None);
        routes[context as usize] = Some(route);
    }
}

pub(crate) fn get_or_set_route<T: Clone>(
    routes: &RwLock<Routes<T>>,
    version: RoutesVersion,
    whatami: WhatAmI,
    context: NodeId,
    compute_route: impl FnOnce() -> T,
) -> T {
    if let Some(route) = routes.read().unwrap().get_route(version, whatami, context) {
        return route.clone();
    }
    let mut routes = routes.write().unwrap();
    if let Some(route) = routes.get_route(version, whatami, context) {
        return route.clone();
    }
    let route = compute_route();
    routes.set_route(version, whatami, context, route.clone());
    route
}

pub(crate) type DataRoutes = Routes<Arc<Route>>;
pub(crate) type QueryRoutes = Routes<Arc<QueryTargetQablSet>>;

pub(crate) struct ResourceContext {
    pub(crate) matches: Vec<Weak<Resource>>,
    // REVIEW(regions): added because e.g. router/router bounds needs separate
    // Routes (WhatAmI, NodeId -> Route) since each linkstate has a NodeId space
    pub(crate) hats: BoundMap<HatResourceContext>,
}

impl ResourceContext {
    pub(crate) fn new(hat: BoundMap<HatResourceContext>) -> ResourceContext {
        ResourceContext {
            matches: Vec::new(),
            hats: hat,
        }
    }
}

pub(crate) struct HatResourceContext {
    /// Downcasts to `HatContext`.
    pub(crate) ctx: Box<dyn Any + Send + Sync>,
    pub(crate) data_routes: RwLock<DataRoutes>,
    pub(crate) query_routes: RwLock<QueryRoutes>,
}

impl HatResourceContext {
    pub(crate) fn new(ctx: Box<dyn Any + Send + Sync>) -> Self {
        HatResourceContext {
            ctx,
            data_routes: Default::default(),
            query_routes: Default::default(),
        }
    }

    pub(crate) fn disable_data_routes(&mut self) {
        self.data_routes.get_mut().unwrap().clear();
    }

    pub(crate) fn disable_query_routes(&mut self) {
        self.query_routes.get_mut().unwrap().clear();
    }
}

pub struct Resource {
    pub(crate) parent: Option<Arc<Resource>>,
    pub(crate) expr: String,
    pub(crate) suffix: usize,
    pub(crate) nonwild_prefix: Option<Arc<Resource>>,
    pub(crate) children: SingleOrBoxHashSet<Child>,
    pub(crate) ctx: Option<Box<ResourceContext>>,
    pub(crate) face_ctxs: IntHashMap<FaceId, Arc<FaceContext>>,
}

impl PartialEq for Resource {
    fn eq(&self, other: &Self) -> bool {
        self.expr() == other.expr()
    }
}
impl Eq for Resource {}

// NOTE: The `clippy::mutable_key_type` lint takes issue with the fact that `Resource` contains
// interior mutable data. A configuration option is used to assert that the accessed fields are
// not interior mutable in clippy.toml. Thus care should be taken to ensure soundness of this impl
// as Clippy will not warn about its usage in sets/maps.
impl Hash for Resource {
    fn hash<H: Hasher>(&self, state: &mut H) {
        self.expr().hash(state);
    }
}

impl Debug for Resource {
    fn fmt(&self, f: &mut std::fmt::Formatter<'_>) -> std::fmt::Result {
        f.write_str(self.expr())
    }
}

#[derive(Clone)]
pub(crate) struct Child(Arc<Resource>);

impl Deref for Child {
    type Target = Arc<Resource>;

    fn deref(&self) -> &Self::Target {
        &self.0
    }
}

impl DerefMut for Child {
    fn deref_mut(&mut self) -> &mut Self::Target {
        &mut self.0
    }
}

impl PartialEq for Child {
    fn eq(&self, other: &Self) -> bool {
        self.0.suffix() == other.0.suffix()
    }
}

impl Eq for Child {}

impl Hash for Child {
    fn hash<H: Hasher>(&self, state: &mut H) {
        self.0.suffix().hash(state);
    }
}

impl Borrow<str> for Child {
    fn borrow(&self) -> &str {
        self.0.suffix()
    }
}

impl Resource {
    fn new(parent: &Arc<Resource>, suffix: &str, context: Option<ResourceContext>) -> Resource {
        let nonwild_prefix = match &parent.nonwild_prefix {
            None => {
                if suffix.contains('*') {
                    Some(parent.clone())
                } else {
                    None
                }
            }
            Some(prefix) => Some(prefix.clone()),
        };

        Resource {
            parent: Some(parent.clone()),
            expr: parent.expr.clone() + suffix,
            suffix: parent.expr.len(),
            nonwild_prefix,
            children: SingleOrBoxHashSet::new(),
            ctx: context.map(Box::new),
            face_ctxs: IntHashMap::new(),
        }
    }

    pub fn expr(&self) -> &str {
        &self.expr
    }

    pub fn keyexpr(&self) -> Option<&keyexpr> {
        if self.parent.is_none() {
            None
        } else {
            // SAFETY: non-root resources are valid keyexprs
            unsafe { Some(keyexpr::from_str_unchecked(&self.expr)) }
        }
    }

    pub fn suffix(&self) -> &str {
        &self.expr[self.suffix..]
    }

    #[inline(always)]
    pub(crate) fn context(&self) -> &ResourceContext {
        self.ctx.as_ref().unwrap()
    }

    #[inline(always)]
    pub(crate) fn context_mut(&mut self) -> &mut ResourceContext {
        self.ctx.as_mut().unwrap()
    }

    #[inline(always)]
    pub(crate) fn matches(&self, other: &Arc<Resource>) -> bool {
        self.ctx
            .as_ref()
            .unwrap()
            .matches
            .iter()
            .any(|m| m.upgrade().is_some_and(|m| &m == other))
    }

    pub fn nonwild_prefix(res: &Arc<Resource>) -> (Option<Arc<Resource>>, String) {
        match &res.nonwild_prefix {
            None => (Some(res.clone()), "".to_string()),
            Some(nonwild_prefix) => {
                if !nonwild_prefix.expr().is_empty() {
                    (
                        Some(nonwild_prefix.clone()),
                        res.expr[nonwild_prefix.expr.len()..].to_string(),
                    )
                } else {
                    (None, res.expr().to_string())
                }
            }
        }
    }

    pub fn root() -> Arc<Resource> {
        Arc::new(Resource {
            parent: None,
            expr: String::from(""),
            suffix: 0,
            nonwild_prefix: None,
            children: SingleOrBoxHashSet::new(),
            ctx: None,
            face_ctxs: IntHashMap::new(),
        })
    }

    #[tracing::instrument(level = "trace")]
    pub fn clean(res: &mut Arc<Resource>) {
        let mut resclone = res.clone();
        let mutres = get_mut_unchecked(&mut resclone);
        if let Some(ref mut parent) = mutres.parent {
            tracing::trace!(strong_count = Arc::strong_count(res));
            if Arc::strong_count(res) <= 3 && res.children.is_empty() {
                // consider only childless resource held by only one external object (+ 1 strong count for resclone, + 1 strong count for res.parent to a total of 3 )
                tracing::debug!("Unregister resource {}", res.expr());
                if let Some(context) = mutres.ctx.as_mut() {
                    for match_ in &mut context.matches {
                        let mut match_ = match_.upgrade().unwrap();
                        if !Arc::ptr_eq(&match_, res) {
                            let mutmatch = get_mut_unchecked(&mut match_);
                            if let Some(ctx) = mutmatch.ctx.as_mut() {
                                ctx.matches
                                    .retain(|x| !Arc::ptr_eq(&x.upgrade().unwrap(), res));
                            }
                        }
                    }
                }
                mutres.nonwild_prefix.take();
                {
                    get_mut_unchecked(parent).children.remove(res.suffix());
                }
                Resource::clean(parent);
            }
        }
    }

    pub fn close(self: &mut Arc<Resource>) {
        let r = get_mut_unchecked(self);
        for mut c in r.children.drain() {
            Self::close(&mut c);
        }
        r.parent.take();
        r.nonwild_prefix.take();
        r.ctx.take();
        r.face_ctxs.clear();
    }

    #[cfg(test)]
    pub fn print_tree(from: &Arc<Resource>) -> String {
        let mut result = from.expr().to_string();
        result.push('\n');
        for child in from.children.iter() {
            result.push_str(&Resource::print_tree(child));
        }
        result
    }

    #[tracing::instrument(level = "trace", skip(tables))]
    pub fn make_resource(
        tables: &mut Tables,
        from: &mut Arc<Resource>,
        mut suffix: &str,
    ) -> Arc<Resource> {
        if !suffix.is_empty() && !suffix.starts_with('/') {
            if let Some(parent) = &mut from.parent.clone() {
                return Resource::make_resource(tables, parent, &[from.suffix(), suffix].concat());
            }
        }
        let mut from = from.clone();
        // do not use recursion as the tree may have arbitrary depth
        while let Some((chunk, rest)) = Self::split_first_chunk(suffix) {
            if let Some(child) = get_mut_unchecked(&mut from).children.get(chunk) {
                from = child.0.clone();
            } else {
                let new = Arc::new(Resource::new(&from, chunk, None));
                if rest.is_empty() {
                    tracing::debug!("Register resource {}", new.expr());
                }
                get_mut_unchecked(&mut from)
                    .children
                    .insert(Child(new.clone()));
                from = new;
            };
            suffix = rest;
        }
        let hat = tables
            .hats
            .map(|d| HatResourceContext::new(d.new_resource()));
        Resource::upgrade_resource(&mut from, hat);
        from
    }

    #[inline]
    pub fn get_resource_ref<'a>(
        mut from: &'a Arc<Resource>,
        mut suffix: &str,
    ) -> Option<&'a Arc<Resource>> {
        if !suffix.is_empty() && !suffix.starts_with('/') {
            if let Some(parent) = &from.parent {
                return Resource::get_resource_ref(parent, &[from.suffix(), suffix].concat());
            }
        }
        // do not use recursion as the tree may have arbitrary depth
        while let Some((chunk, rest)) = Self::split_first_chunk(suffix) {
            (from, suffix) = (from.children.get(chunk)?, rest);
        }
        Some(from)
    }

    #[inline]
    pub fn get_resource(from: &Arc<Resource>, suffix: &str) -> Option<Arc<Resource>> {
        Self::get_resource_ref(from, suffix).cloned()
    }

    /// Split the suffix at the next '/' (after leading one), returning None if the suffix is empty.
    ///
    /// Suffix usually starts with '/', so this first slash is kept as part of the split chunk.
    /// The rest will contain the slash of the split.
    /// For example `split_first_chunk("/a/b") == Some(("/a", "/b"))`.
    fn split_first_chunk(suffix: &str) -> Option<(&str, &str)> {
        if suffix.is_empty() {
            return None;
        }
        // don't count the first char which may be a leading slash to find the next one
        Some(match suffix[1..].find('/') {
            // don't forget to add 1 to the index because of `[1..]` slice above
            Some(idx) => suffix.split_at(idx + 1),
            None => (suffix, ""),
        })
    }

    #[inline]
    pub fn decl_key(
        res: &Arc<Resource>,
        face: &mut Arc<FaceState>,
        push: bool,
    ) -> WireExpr<'static> {
        if face.is_local {
            return res.expr().to_string().into();
        }

        let (nonwild_prefix, wildsuffix) = Resource::nonwild_prefix(res);
        match nonwild_prefix {
            Some(mut nonwild_prefix) => {
                if let Some(ctx) = get_mut_unchecked(&mut nonwild_prefix)
                    .face_ctxs
                    .get(&face.id)
                {
                    if let Some(expr_id) = ctx.remote_expr_id {
                        return WireExpr {
                            scope: expr_id,
                            suffix: wildsuffix.into(),
                            mapping: Mapping::Receiver,
                        };
                    }
                    if let Some(expr_id) = ctx.local_expr_id {
                        return WireExpr {
                            scope: expr_id,
                            suffix: wildsuffix.into(),
                            mapping: Mapping::Sender,
                        };
                    }
                }
                if push
                    || face.remote_key_interests.values().any(|res| {
                        res.as_ref()
                            .map(|res| res.matches(&nonwild_prefix))
                            .unwrap_or(true)
                    })
                {
                    let ctx = get_mut_unchecked(&mut nonwild_prefix)
                        .face_ctxs
                        .entry(face.id)
                        .or_insert_with(|| Arc::new(FaceContext::new(face.clone())));
                    let expr_id = face.get_next_local_id();
                    get_mut_unchecked(ctx).local_expr_id = Some(expr_id);
                    get_mut_unchecked(face)
                        .local_mappings
                        .insert(expr_id, nonwild_prefix.clone());
                    face.primitives.send_declare(RoutingContext::with_expr(
                        &mut Declare {
                            interest_id: None,
                            ext_qos: declare::ext::QoSType::DECLARE,
                            ext_tstamp: None,
                            ext_nodeid: declare::ext::NodeIdType::DEFAULT,
                            body: DeclareBody::DeclareKeyExpr(DeclareKeyExpr {
                                id: expr_id,
                                wire_expr: nonwild_prefix.expr().to_string().into(),
                            }),
                        },
                        nonwild_prefix.expr().to_string(),
                    ));
                    face.update_interceptors_caches(&mut nonwild_prefix);
                    WireExpr {
                        scope: expr_id,
                        suffix: wildsuffix.into(),
                        mapping: Mapping::Sender,
                    }
                } else {
                    res.expr().to_string().into()
                }
            }
            None => wildsuffix.into(),
        }
    }

    /// Return the best locally/remotely declared keyexpr, i.e. with the smallest suffix, matching
    /// the given suffix and session id.
    ///
    /// The goal is to save bandwidth by using the shortest keyexpr on the wire. It works by
    /// recursively walk through the children tree, looking for an already declared keyexpr for the
    /// session.
    /// If none is found, and if the tested resource itself doesn't have a declared keyexpr,
    /// then the parent tree is walked through. If there is still no declared keyexpr, the whole
    /// prefix+suffix string is used.
    pub fn get_best_key<'a>(&self, suffix: &'a str, sid: usize) -> WireExpr<'a> {
        /// Retrieve a declared keyexpr, either local or remote.
        fn get_wire_expr<'a>(
            prefix: &Resource,
            suffix: impl FnOnce() -> Cow<'a, str>,
            sid: usize,
        ) -> Option<WireExpr<'a>> {
            let ctx = prefix.face_ctxs.get(&sid)?;
            let (scope, mapping) = match (ctx.remote_expr_id, ctx.local_expr_id) {
                (Some(expr_id), _) => (expr_id, Mapping::Receiver),
                (_, Some(expr_id)) => (expr_id, Mapping::Sender),
                _ => return None,
            };
            Some(WireExpr {
                scope,
                suffix: suffix(),
                mapping,
            })
        }
        /// Walk through the children tree, looking for a declared keyexpr.
        fn get_best_child_key<'a>(
            mut prefix: &Resource,
            suffix: &'a str,
            sid: usize,
        ) -> Option<WireExpr<'a>> {
            let mut suffix_rest = suffix;
            // do not use recursion as the tree may have arbitrary depth
            // first we get the closest matching child
            while let Some((chunk, rest)) = Resource::split_first_chunk(suffix_rest) {
                match prefix.children.get(chunk) {
                    Some(child) => prefix = child,
                    None => break,
                }
                suffix_rest = rest;
            }
            // then we go backward checking the child and its parents
            while suffix_rest != suffix {
                if let Some(wire_expr) = get_wire_expr(prefix, || suffix_rest.into(), sid) {
                    return Some(wire_expr);
                }
                suffix_rest = &suffix[suffix.len() - suffix_rest.len() - prefix.suffix().len()..];
                prefix = prefix.parent.as_ref().unwrap();
            }
            None
        }
        /// Walk through the parent tree, looking for a declared keyexpr.
        fn get_best_parent_key<'a>(
            prefix: &Resource,
            suffix: &'a str,
            sid: usize,
            mut parent: &Resource,
        ) -> Option<WireExpr<'a>> {
            // do not use recursion as the tree may have arbitrary depth
            loop {
                let parent_suffix = || [&prefix.expr[parent.expr.len()..], suffix].concat().into();
                if let Some(wire_expr) = get_wire_expr(parent, parent_suffix, sid) {
                    return Some(wire_expr);
                }
                match parent.parent.as_ref() {
                    Some(p) => parent = p,
                    None => return None,
                }
            }
        }
        get_best_child_key(self, suffix, sid)
            .or_else(|| get_wire_expr(self, || suffix.into(), sid))
            .or_else(|| get_best_parent_key(self, suffix, sid, self.parent.as_ref()?))
            .unwrap_or_else(|| [&self.expr, suffix].concat().into())
    }

    pub fn get_matches(tables: &TablesData, key_expr: &keyexpr) -> Vec<Weak<Resource>> {
        pub fn visit_nodes<T>(node: T, mut visit: impl FnMut(T, &mut VecDeque<T>)) {
            let mut nodes = VecDeque::from([node]);
            while let Some(node) = nodes.pop_front() {
                visit(node, &mut nodes);
            }
        }
        fn push_all(from: &Arc<Resource>, matches: &mut Vec<Weak<Resource>>) {
            visit_nodes(from, |from, nodes| {
                if from.ctx.is_some() {
                    matches.push(Arc::downgrade(from));
                }
                for child in from.children.iter() {
                    nodes.push_back(child);
                }
            });
        }
        fn get_matches_from(
            key_expr: &keyexpr,
            from: &Arc<Resource>,
            matches: &mut Vec<Weak<Resource>>,
        ) {
            visit_nodes((key_expr, from), |(key_expr, from), nodes| {
                if from.parent.is_none() || from.suffix() == "/" {
                    for child in from.children.iter() {
                        nodes.push_back((key_expr, child));
                    }
                    return;
                }
                let suffix: &keyexpr = from
                    .suffix()
                    .strip_prefix('/')
                    .unwrap_or(from.suffix())
                    .try_into()
                    .unwrap();
                let (ke_chunk, ke_rest) = match key_expr.split_once('/') {
                    // SAFETY: chunks of keyexpr are valid keyexprs
                    Some((chunk, rest)) => unsafe {
                        (
                            keyexpr::from_str_unchecked(chunk),
                            Some(keyexpr::from_str_unchecked(rest)),
                        )
                    },
                    None => (key_expr, None),
                };
                if ke_chunk.intersects(suffix) {
                    match ke_rest {
                        None => {
                            if ke_chunk.as_bytes() == b"**" {
                                push_all(from, matches)
                            } else {
                                if from.ctx.is_some() {
                                    matches.push(Arc::downgrade(from));
                                }
                                if suffix.as_bytes() == b"**" {
                                    for child in from.children.iter() {
                                        nodes.push_back((key_expr, child));
                                    }
                                }
                                if let Some(child) =
                                    from.children.get("/**").or_else(|| from.children.get("**"))
                                {
                                    if child.ctx.is_some() {
                                        matches.push(Arc::downgrade(child))
                                    }
                                }
                            }
                        }
                        Some(rest) if rest.as_bytes() == b"**" => push_all(from, matches),
                        Some(rest) => {
                            let recheck_keyexpr_one_level_lower =
                                ke_chunk.as_bytes() == b"**" || suffix.as_bytes() == b"**";
                            for child in from.children.iter() {
                                nodes.push_back((rest, child));
                                if recheck_keyexpr_one_level_lower {
                                    nodes.push_back((key_expr, child));
                                }
                            }
                            if recheck_keyexpr_one_level_lower {
                                nodes.push_back((rest, from));
                            }
                        }
                    };
                }
            })
        }
        let mut matches = Vec::new();
        get_matches_from(key_expr, &tables.root_res, &mut matches);
        matches.sort_unstable_by_key(Weak::as_ptr);
        matches.dedup_by_key(|res| Weak::as_ptr(res));
        matches
    }

    pub fn match_resource(
        _tables: &TablesData, // FIXME: is there a better way to ensure that a lock is held?
        res: &mut Arc<Resource>,
        matches: Vec<Weak<Resource>>,
    ) {
        if res.ctx.is_some() {
            for match_ in &matches {
                let mut match_ = match_.upgrade().unwrap();
                get_mut_unchecked(&mut match_)
                    .context_mut()
                    .matches
                    .push(Arc::downgrade(res));
            }
            get_mut_unchecked(res).context_mut().matches = matches;
        } else {
            tracing::error!("Call match_resource() on context less res {}", res.expr());
        }
    }

    pub fn upgrade_resource(res: &mut Arc<Resource>, hat: BoundMap<HatResourceContext>) {
        if res.ctx.is_none() {
            get_mut_unchecked(res).ctx = Some(Box::new(ResourceContext::new(hat)));
        }
    }

    pub(crate) fn get_ingress_cache(
        &self,
        face: &Face,
        interceptor: &InterceptorsChain,
    ) -> Option<InterceptorCacheValueType> {
        self.face_ctxs
            .get(&face.state.id)
            .and_then(|ctx| ctx.in_interceptor_cache.value(interceptor, self))
    }

    pub(crate) fn get_egress_cache(
        &self,
        face: &Face,
        interceptor: &InterceptorsChain,
    ) -> Option<InterceptorCacheValueType> {
        self.face_ctxs
            .get(&face.state.id)
            .and_then(|ctx| ctx.e_interceptor_cache.value(interceptor, self))
    }
}

pub(crate) fn register_expr(
    tables: &TablesLock,
    face: &mut Arc<FaceState>,
    expr_id: ExprId,
    expr: &WireExpr,
) {
    let rtables = zread!(tables.tables);
    match rtables
        .data
        .get_mapping(face, &expr.scope, expr.mapping)
        .cloned()
    {
        Some(mut prefix) => match face.remote_mappings.get(&expr_id) {
            Some(res) => {
                let mut fullexpr = prefix.expr().to_string();
                fullexpr.push_str(expr.suffix.as_ref());
                if res.expr() != fullexpr {
                    tracing::error!(
                        "{} Resource {} remapped. Remapping unsupported!",
                        face,
                        expr_id
                    );
                }
            }
            None => {
                let res = Resource::get_resource(&prefix, &expr.suffix);
                let (mut res, wtables) = if res.as_ref().map(|r| r.ctx.is_some()).unwrap_or(false) {
                    drop(rtables);
                    let wtables = zwrite!(tables.tables);
                    (res.unwrap(), wtables)
                } else {
                    let mut fullexpr = prefix.expr().to_string();
                    fullexpr.push_str(expr.suffix.as_ref());
                    let mut matches = keyexpr::new(fullexpr.as_str())
                        .map(|ke| Resource::get_matches(&rtables.data, ke))
                        .unwrap_or_default();
                    drop(rtables);
                    let mut wtables = zwrite!(tables.tables);
                    let mut res =
                        Resource::make_resource(&mut wtables, &mut prefix, expr.suffix.as_ref());
                    matches.push(Arc::downgrade(&res));
                    Resource::match_resource(&wtables.data, &mut res, matches);
                    (res, wtables)
                };
                let ctx = get_mut_unchecked(&mut res)
                    .face_ctxs
                    .entry(face.id)
                    .or_insert_with(|| Arc::new(FaceContext::new(face.clone())));

                get_mut_unchecked(ctx).remote_expr_id = Some(expr_id);

                get_mut_unchecked(face)
                    .remote_mappings
                    .insert(expr_id, res.clone());

                for bound in wtables.hats.bounds() {
                    disable_matches_data_routes(&mut res, bound);
                    disable_matches_query_routes(&mut res, bound);
                }

                face.update_interceptors_caches(&mut res);
                drop(wtables);
            }
        },
        None => tracing::error!(
            "{} Declare resource with unknown scope {}!",
            face,
            expr.scope
        ),
    }
}

pub(crate) fn unregister_expr(tables: &TablesLock, face: &mut Arc<FaceState>, expr_id: ExprId) {
    let wtables = zwrite!(tables.tables);
    match get_mut_unchecked(face).remote_mappings.remove(&expr_id) {
        Some(mut res) => Resource::clean(&mut res),
        None => tracing::error!("{} Undeclare unknown resource!", face),
    }
    drop(wtables);
}

pub(crate) fn register_expr_interest(
    tables: &TablesLock,
    face: &mut Arc<FaceState>,
    id: InterestId,
    expr: Option<&WireExpr>,
) {
    if let Some(expr) = expr {
        let rtables = zread!(tables.tables);
        match rtables
            .data
            .get_mapping(face, &expr.scope, expr.mapping)
            .cloned()
        {
            Some(mut prefix) => {
                let res = Resource::get_resource(&prefix, &expr.suffix);
                let (res, wtables) = if res.as_ref().map(|r| r.ctx.is_some()).unwrap_or(false) {
                    drop(rtables);
                    let wtables = zwrite!(tables.tables);
                    (res.unwrap(), wtables)
                } else {
                    let mut fullexpr = prefix.expr().to_string();
                    fullexpr.push_str(expr.suffix.as_ref());
                    let mut matches = keyexpr::new(fullexpr.as_str())
                        .map(|ke| Resource::get_matches(&rtables.data, ke))
                        .unwrap_or_default();
                    drop(rtables);
                    let mut wtables = zwrite!(tables.tables);
                    let mut res =
                        Resource::make_resource(&mut wtables, &mut prefix, expr.suffix.as_ref());
                    matches.push(Arc::downgrade(&res));
                    Resource::match_resource(&wtables.data, &mut res, matches);
                    (res, wtables)
                };
                get_mut_unchecked(face)
                    .remote_key_interests
                    .insert(id, Some(res));
                drop(wtables);
            }
            None => tracing::error!(
                "{} Declare keyexpr interest with unknown scope {}!",
                face,
                expr.scope,
            ),
        }
    } else {
        let wtables = zwrite!(tables.tables);
        get_mut_unchecked(face)
            .remote_key_interests
            .insert(id, None);
        drop(wtables);
    }
}

pub(crate) fn unregister_expr_interest(
    tables: &TablesLock,
    face: &mut Arc<FaceState>,
    id: InterestId,
) {
    let wtables = zwrite!(tables.tables);
    get_mut_unchecked(face).remote_key_interests.remove(&id);
    drop(wtables);
}<|MERGE_RESOLUTION|>--- conflicted
+++ resolved
@@ -79,28 +79,19 @@
 
 impl QueryTargetQabl {
     pub(crate) fn new(
-<<<<<<< HEAD
-        (fid, ctx): (&FaceId, &Arc<FaceContext>),
-        expr: &mut RoutingExpr,
-=======
-        (&fid, ctx): (&FaceId, &Arc<SessionContext>),
+        (&fid, ctx): (&FaceId, &Arc<FaceContext>),
         expr: &RoutingExpr,
->>>>>>> eea81bf3
         complete: bool,
         bound: &Bound,
     ) -> Option<Self> {
         let qabl = ctx.qabl?;
         let wire_expr = expr.get_best_key(fid);
         Some(Self {
-<<<<<<< HEAD
             dir: Direction {
                 dst_face: ctx.face.clone(),
-                wire_expr: key_expr.to_owned(),
+                wire_expr: wire_expr.to_owned(),
                 node_id: NodeId::default(),
             },
-=======
-            direction: (ctx.face.clone(), wire_expr.to_owned(), NodeId::default()),
->>>>>>> eea81bf3
             info: Some(QueryableInfoType {
                 complete: complete && qabl.complete,
                 // NOTE: local client faces are nearer than remote client faces
@@ -118,11 +109,7 @@
     /// The route built.
     route: Vec<T>,
     /// The faces' id already inserted.
-<<<<<<< HEAD
-    faces: HashSet<FaceId>,
-=======
     faces: IntHashSet<usize>,
->>>>>>> eea81bf3
 }
 
 impl<T> RouteBuilder<T> {
@@ -134,13 +121,8 @@
         }
     }
 
-<<<<<<< HEAD
     /// Insert a new direction if it has not been registered for the given face.
     pub(crate) fn insert(&mut self, face_id: FaceId, direction: impl FnOnce() -> T) {
-=======
-    /// Inserts a new direction if it has not been registered for the given face.
-    pub(crate) fn insert(&mut self, face_id: usize, direction: impl FnOnce() -> T) {
->>>>>>> eea81bf3
         if self.faces.insert(face_id) {
             self.route.push(direction());
         }
