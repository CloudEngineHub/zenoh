//
// Copyright (c) 2023 ZettaScale Technology
//
// This program and the accompanying materials are made available under the
// terms of the Eclipse Public License 2.0 which is available at
// http://www.eclipse.org/legal/epl-2.0, or the Apache License, Version 2.0
// which is available at https://www.apache.org/licenses/LICENSE-2.0.
//
// SPDX-License-Identifier: EPL-2.0 OR Apache-2.0
//
// Contributors:
//   ZettaScale Zenoh Team, <zenoh@zettascale.tech>
//
use std::{
    borrow::Cow,
    collections::HashMap,
    sync::{atomic::Ordering, Arc},
};

use zenoh_protocol::{
<<<<<<< HEAD
    core::{key_expr::OwnedKeyExpr, WhatAmI},
    network::declare::{
        self, common::ext::WireExprType, Declare, DeclareBody, DeclareSubscriber, SubscriberId,
        UndeclareSubscriber,
=======
    core::WhatAmI,
    network::{
        declare::{
            common::ext::WireExprType, ext, Declare, DeclareBody, DeclareSubscriber, SubscriberId,
            UndeclareSubscriber,
        },
        interest::InterestOptions,
>>>>>>> eea81bf3
    },
};
use zenoh_sync::get_mut_unchecked;

use super::Hat;
use crate::{
    key_expr::KeyExpr,
    net::routing::{
        dispatcher::{
            face::FaceState,
            pubsub::SubscriberInfo,
            resource::{FaceContext, NodeId, Resource},
            tables::{Route, RoutingExpr, TablesData},
        },
        hat::{BaseContext, HatPubSubTrait, InterestProfile, SendDeclare, Sources},
        router::{Direction, RouteBuilder},
        RoutingContext,
    },
};

impl Hat {
    #[inline]
    fn propagate_simple_subscription_to(
        &self,
        _tables: &mut TablesData,
        dst_face: &mut Arc<FaceState>,
        res: &Arc<Resource>,
        _sub_info: &SubscriberInfo,
        src_face: &mut Arc<FaceState>,
        send_declare: &mut SendDeclare,
    ) {
        if src_face.id != dst_face.id
            && !self.face_hat(dst_face).local_subs.contains_key(res)
            && (src_face.whatami == WhatAmI::Client || dst_face.whatami == WhatAmI::Client)
        {
            let id = self
                .face_hat(dst_face)
                .next_id
                .fetch_add(1, Ordering::SeqCst);
            self.face_hat_mut(dst_face)
                .local_subs
                .insert(res.clone(), id);
            let key_expr = Resource::decl_key(res, dst_face, true);
            send_declare(
                &dst_face.primitives,
                RoutingContext::with_expr(
                    Declare {
                        interest_id: None,
                        ext_qos: declare::ext::QoSType::DECLARE,
                        ext_tstamp: None,
                        ext_nodeid: declare::ext::NodeIdType::DEFAULT,
                        body: DeclareBody::DeclareSubscriber(DeclareSubscriber {
                            id,
                            wire_expr: key_expr,
                        }),
                    },
                    res.expr().to_string(),
                ),
            );
        }
    }

    fn propagate_simple_subscription(
        &self,
        tables: &mut TablesData,
        res: &Arc<Resource>,
        sub_info: &SubscriberInfo,
        src_face: &mut Arc<FaceState>,
        send_declare: &mut SendDeclare,
    ) {
        for mut dst_face in self
            .faces(tables)
            .values()
            .cloned()
            .collect::<Vec<Arc<FaceState>>>()
        {
            self.propagate_simple_subscription_to(
                tables,
                &mut dst_face,
                res,
                sub_info,
                src_face,
                send_declare,
            );
        }
    }

    fn register_simple_subscription(
        &self,
        _tables: &mut TablesData,
        face: &mut Arc<FaceState>,
        id: SubscriberId,
        res: &mut Arc<Resource>,
        sub_info: &SubscriberInfo,
    ) {
        // Register subscription
        {
            let res = get_mut_unchecked(res);
            match res.face_ctxs.get_mut(&face.id) {
                Some(ctx) => {
                    if ctx.subs.is_none() {
                        get_mut_unchecked(ctx).subs = Some(*sub_info);
                    }
                }
                None => {
                    let ctx = res
                        .face_ctxs
                        .entry(face.id)
                        .or_insert_with(|| Arc::new(FaceContext::new(face.clone())));
                    get_mut_unchecked(ctx).subs = Some(*sub_info);
                }
            }
        }
        self.face_hat_mut(face).remote_subs.insert(id, res.clone());
    }

    fn declare_simple_subscription(
        &self,
        tables: &mut TablesData,
        face: &mut Arc<FaceState>,
        id: SubscriberId,
        res: &mut Arc<Resource>,
        sub_info: &SubscriberInfo,
        send_declare: &mut SendDeclare,
    ) {
        self.register_simple_subscription(tables, face, id, res, sub_info);

        self.propagate_simple_subscription(tables, res, sub_info, face, send_declare);
    }

    #[inline]
    fn simple_subs(&self, res: &Arc<Resource>) -> Vec<Arc<FaceState>> {
        res.face_ctxs
            .values()
            .filter_map(|ctx| {
                if ctx.subs.is_some() {
                    Some(ctx.face.clone())
                } else {
                    None
                }
            })
            .collect()
    }

    fn propagate_forget_simple_subscription(
        &self,
        tables: &mut TablesData,
        res: &Arc<Resource>,
        send_declare: &mut SendDeclare,
    ) {
        for face in self.faces_mut(tables).values_mut() {
            if let Some(id) = self.face_hat_mut(face).local_subs.remove(res) {
                send_declare(
                    &face.primitives,
                    RoutingContext::with_expr(
                        Declare {
                            interest_id: None,
                            ext_qos: declare::ext::QoSType::DECLARE,
                            ext_tstamp: None,
                            ext_nodeid: declare::ext::NodeIdType::DEFAULT,
                            body: DeclareBody::UndeclareSubscriber(UndeclareSubscriber {
                                id,
                                ext_wire_expr: WireExprType::null(),
                            }),
                        },
                        res.expr().to_string(),
                    ),
                );
            }
        }
    }

    pub(super) fn undeclare_simple_subscription(&self, ctx: BaseContext, res: &mut Arc<Resource>) {
        if !self
            .face_hat_mut(ctx.src_face)
            .remote_subs
            .values()
            .any(|s| *s == *res)
        {
            if let Some(ctx) = get_mut_unchecked(res).face_ctxs.get_mut(&ctx.src_face.id) {
                get_mut_unchecked(ctx).subs = None;
            }

            let mut simple_subs = self.simple_subs(res);
            if simple_subs.is_empty() {
                self.propagate_forget_simple_subscription(ctx.tables, res, ctx.send_declare);
            }
            if simple_subs.len() == 1 {
                let face = &mut simple_subs[0];
                if let Some(id) = self.face_hat_mut(face).local_subs.remove(res) {
                    (ctx.send_declare)(
                        &face.primitives,
                        RoutingContext::with_expr(
                            Declare {
                                interest_id: None,
                                ext_qos: declare::ext::QoSType::DECLARE,
                                ext_tstamp: None,
                                ext_nodeid: declare::ext::NodeIdType::DEFAULT,
                                body: DeclareBody::UndeclareSubscriber(UndeclareSubscriber {
                                    id,
                                    ext_wire_expr: WireExprType::null(),
                                }),
                            },
                            res.expr().to_string(),
                        ),
                    );
                }
            }
        }
    }

    fn forget_simple_subscription(
        &self,
        ctx: BaseContext,
        id: SubscriberId,
    ) -> Option<Arc<Resource>> {
        if let Some(mut res) = self.face_hat_mut(ctx.src_face).remote_subs.remove(&id) {
            self.undeclare_simple_subscription(ctx, &mut res);
            Some(res)
        } else {
            None
        }
    }

    pub(super) fn pubsub_new_face(
        &self,
        tables: &mut TablesData,
        face: &mut Arc<FaceState>,
        send_declare: &mut SendDeclare,
    ) {
        let sub_info = SubscriberInfo;
        for src_face in self
            .faces(tables)
            .values()
            .cloned()
            .collect::<Vec<Arc<FaceState>>>()
        {
            for sub in self.face_hat(&src_face).remote_subs.values() {
                self.propagate_simple_subscription_to(
                    tables,
                    face,
                    sub,
                    &sub_info,
                    &mut src_face.clone(),
                    send_declare,
                );
            }
        }
    }
}

impl HatPubSubTrait for Hat {
    fn declare_subscription(
        &mut self,
        ctx: BaseContext,
        id: SubscriberId,
        res: &mut Arc<Resource>,
        _node_id: NodeId,
        sub_info: &SubscriberInfo,
        _profile: InterestProfile,
    ) {
        // FIXME(regions): InterestProfile is ignored
        self.declare_simple_subscription(
            ctx.tables,
            ctx.src_face,
            id,
            res,
            sub_info,
            ctx.send_declare,
        );
    }

    fn undeclare_subscription(
        &mut self,
        ctx: BaseContext,
        id: SubscriberId,
        _res: Option<Arc<Resource>>,
        _node_id: NodeId,
        _profile: InterestProfile,
    ) -> Option<Arc<Resource>> {
        self.forget_simple_subscription(ctx, id)
    }

    fn get_subscriptions(&self, tables: &TablesData) -> Vec<(Arc<Resource>, Sources)> {
        // Compute the list of known suscriptions (keys)
        let mut subs = HashMap::new();
        for src_face in self.faces(tables).values() {
            for sub in self.face_hat(src_face).remote_subs.values() {
                // Insert the key in the list of known suscriptions
                let srcs = subs.entry(sub.clone()).or_insert_with(Sources::empty);
                // Append src_face as a suscription source in the proper list
                match src_face.whatami {
                    WhatAmI::Router => srcs.routers.push(src_face.zid),
                    WhatAmI::Peer => srcs.peers.push(src_face.zid),
                    WhatAmI::Client => srcs.clients.push(src_face.zid),
                }
            }
        }
        Vec::from_iter(subs)
    }

    fn get_publications(&self, tables: &TablesData) -> Vec<(Arc<Resource>, Sources)> {
        let mut result = HashMap::new();
        for face in self.faces(tables).values() {
            for interest in self.face_hat(face).remote_interests.values() {
                if interest.options.subscribers() {
                    if let Some(res) = interest.res.as_ref() {
                        let sources = result.entry(res.clone()).or_insert_with(Sources::default);
                        match face.whatami {
                            WhatAmI::Router => sources.routers.push(face.zid),
                            WhatAmI::Peer => sources.peers.push(face.zid),
                            WhatAmI::Client => sources.clients.push(face.zid),
                        }
                    }
                }
            }
        }
        result.into_iter().collect()
    }

    fn compute_data_route(
        &self,
<<<<<<< HEAD
        tables: &TablesData,
        expr: &mut RoutingExpr,
        source: NodeId,
        source_type: WhatAmI,
    ) -> Arc<Route> {
        let mut route = RouteBuilder::<Direction>::new();
        let key_expr = expr.full_expr();
        if key_expr.ends_with('/') {
=======
        tables: &Tables,
        expr: &RoutingExpr,
        source: NodeId,
        source_type: WhatAmI,
    ) -> Arc<Route> {
        let mut route = RouteBuilder::new();
        let Some(key_expr) = expr.key_expr() else {
>>>>>>> eea81bf3
            return Arc::new(route.build());
        };
        tracing::trace!(
            "compute_data_route({}, {:?}, {:?})",
            key_expr,
            source,
            source_type
        );
<<<<<<< HEAD
        let key_expr = match OwnedKeyExpr::try_from(key_expr) {
            Ok(ke) => ke,
            Err(e) => {
                tracing::warn!("Invalid KE reached the system: {}", e);
                return Arc::new(route.build());
            }
        };

        if source_type == WhatAmI::Client {
            for face in self
                .faces(tables)
                .values()
                .filter(|f| f.whatami != WhatAmI::Client)
            {
                if !face.local_interests.values().any(|interest| {
                    interest.finalized
                        && interest.options.subscribers()
                        && interest
                            .res
                            .as_ref()
                            .map(|res| KeyExpr::keyexpr_include(res.expr(), expr.full_expr()))
                            .unwrap_or(true)
                }) || self
                    .face_hat(face)
                    .remote_subs
                    .values()
                    .any(|sub| KeyExpr::keyexpr_intersect(sub.expr(), expr.full_expr()))
                {
                    let key_expr = Resource::get_best_key(expr.prefix, expr.suffix, face.id);
                    route.insert(face.id, || Direction {
                        dst_face: face.clone(),
                        wire_expr: key_expr.to_owned(),
                        node_id: NodeId::default(),
                    });
                }
            }
        }
=======
>>>>>>> eea81bf3

        let matches = expr
            .resource()
            .as_ref()
            .and_then(|res| res.ctx.as_ref())
            .map(|ctx| Cow::from(&ctx.matches))
            .unwrap_or_else(|| Cow::from(Resource::get_matches(tables, key_expr)));

        for mres in matches.iter() {
            let mres = mres.upgrade().unwrap();

<<<<<<< HEAD
            for (fid, ctx) in &mres.face_ctxs {
                if ctx.subs.is_some() && ctx.face.whatami == WhatAmI::Client {
                    route.insert(*fid, || {
                        let key_expr = Resource::get_best_key(expr.prefix, expr.suffix, *fid);
                        Direction {
                            dst_face: ctx.face.clone(),
                            wire_expr: key_expr.to_owned(),
                            node_id: NodeId::default(),
                        }
=======
            for (sid, context) in &mres.session_ctxs {
                if context.subs.is_some()
                    && (source_type == WhatAmI::Client || context.face.whatami == WhatAmI::Client)
                {
                    route.insert(*sid, || {
                        let wire_expr = expr.get_best_key(*sid);
                        (
                            context.face.clone(),
                            wire_expr.to_owned(),
                            NodeId::default(),
                        )
>>>>>>> eea81bf3
                    });
                }
            }
        }

        if source_type == WhatAmI::Client {
            for face in tables
                .faces
                .values()
                .filter(|f| f.whatami != WhatAmI::Client)
            {
                route.try_insert(face.id, || {
                    face.local_interests
                        .values()
                        .all(|interest| {
                            !interest.finalized_includes(InterestOptions::subscribers, key_expr)
                        })
                        .then(|| {
                            let wire_expr = expr.get_best_key(face.id);
                            (face.clone(), wire_expr.to_owned(), NodeId::default())
                        })
                });
            }
        }

        Arc::new(route.build())
    }

    fn get_matching_subscriptions(
        &self,
        tables: &TablesData,
        key_expr: &KeyExpr<'_>,
    ) -> HashMap<usize, Arc<FaceState>> {
        let mut matching_subscriptions = HashMap::new();
        if key_expr.ends_with('/') {
            return matching_subscriptions;
        }
        tracing::trace!("get_matching_subscriptions({})", key_expr,);

        for face in self
            .faces(tables)
            .values()
            .filter(|f| f.whatami != WhatAmI::Client)
        {
            if face.local_interests.values().any(|interest| {
                interest.finalized
                    && interest.options.subscribers()
                    && interest
                        .res
                        .as_ref()
                        .map(|res| KeyExpr::keyexpr_include(res.expr(), key_expr))
                        .unwrap_or(true)
            }) && self
                .face_hat(face)
                .remote_subs
                .values()
                .any(|sub| KeyExpr::keyexpr_intersect(sub.expr(), key_expr))
            {
                matching_subscriptions.insert(face.id, face.clone());
            }
        }

        let res = Resource::get_resource(&tables.root_res, key_expr);
        let matches = res
            .as_ref()
            .and_then(|res| res.ctx.as_ref())
            .map(|ctx| Cow::from(&ctx.matches))
            .unwrap_or_else(|| Cow::from(Resource::get_matches(tables, key_expr)));

        for mres in matches.iter() {
            let mres = mres.upgrade().unwrap();

            for (sid, ctx) in &mres.face_ctxs {
                if ctx.subs.is_some() && ctx.face.whatami == WhatAmI::Client {
                    matching_subscriptions
                        .entry(*sid)
                        .or_insert_with(|| ctx.face.clone());
                }
            }
        }
        matching_subscriptions
    }
}<|MERGE_RESOLUTION|>--- conflicted
+++ resolved
@@ -18,20 +18,13 @@
 };
 
 use zenoh_protocol::{
-<<<<<<< HEAD
-    core::{key_expr::OwnedKeyExpr, WhatAmI},
-    network::declare::{
-        self, common::ext::WireExprType, Declare, DeclareBody, DeclareSubscriber, SubscriberId,
-        UndeclareSubscriber,
-=======
     core::WhatAmI,
     network::{
         declare::{
-            common::ext::WireExprType, ext, Declare, DeclareBody, DeclareSubscriber, SubscriberId,
+            self, common::ext::WireExprType, Declare, DeclareBody, DeclareSubscriber, SubscriberId,
             UndeclareSubscriber,
         },
         interest::InterestOptions,
->>>>>>> eea81bf3
     },
 };
 use zenoh_sync::get_mut_unchecked;
@@ -354,24 +347,13 @@
 
     fn compute_data_route(
         &self,
-<<<<<<< HEAD
         tables: &TablesData,
-        expr: &mut RoutingExpr,
+        expr: &RoutingExpr,
         source: NodeId,
         source_type: WhatAmI,
     ) -> Arc<Route> {
         let mut route = RouteBuilder::<Direction>::new();
-        let key_expr = expr.full_expr();
-        if key_expr.ends_with('/') {
-=======
-        tables: &Tables,
-        expr: &RoutingExpr,
-        source: NodeId,
-        source_type: WhatAmI,
-    ) -> Arc<Route> {
-        let mut route = RouteBuilder::new();
         let Some(key_expr) = expr.key_expr() else {
->>>>>>> eea81bf3
             return Arc::new(route.build());
         };
         tracing::trace!(
@@ -380,46 +362,6 @@
             source,
             source_type
         );
-<<<<<<< HEAD
-        let key_expr = match OwnedKeyExpr::try_from(key_expr) {
-            Ok(ke) => ke,
-            Err(e) => {
-                tracing::warn!("Invalid KE reached the system: {}", e);
-                return Arc::new(route.build());
-            }
-        };
-
-        if source_type == WhatAmI::Client {
-            for face in self
-                .faces(tables)
-                .values()
-                .filter(|f| f.whatami != WhatAmI::Client)
-            {
-                if !face.local_interests.values().any(|interest| {
-                    interest.finalized
-                        && interest.options.subscribers()
-                        && interest
-                            .res
-                            .as_ref()
-                            .map(|res| KeyExpr::keyexpr_include(res.expr(), expr.full_expr()))
-                            .unwrap_or(true)
-                }) || self
-                    .face_hat(face)
-                    .remote_subs
-                    .values()
-                    .any(|sub| KeyExpr::keyexpr_intersect(sub.expr(), expr.full_expr()))
-                {
-                    let key_expr = Resource::get_best_key(expr.prefix, expr.suffix, face.id);
-                    route.insert(face.id, || Direction {
-                        dst_face: face.clone(),
-                        wire_expr: key_expr.to_owned(),
-                        node_id: NodeId::default(),
-                    });
-                }
-            }
-        }
-=======
->>>>>>> eea81bf3
 
         let matches = expr
             .resource()
@@ -431,37 +373,25 @@
         for mres in matches.iter() {
             let mres = mres.upgrade().unwrap();
 
-<<<<<<< HEAD
-            for (fid, ctx) in &mres.face_ctxs {
-                if ctx.subs.is_some() && ctx.face.whatami == WhatAmI::Client {
-                    route.insert(*fid, || {
-                        let key_expr = Resource::get_best_key(expr.prefix, expr.suffix, *fid);
-                        Direction {
-                            dst_face: ctx.face.clone(),
-                            wire_expr: key_expr.to_owned(),
-                            node_id: NodeId::default(),
-                        }
-=======
-            for (sid, context) in &mres.session_ctxs {
-                if context.subs.is_some()
-                    && (source_type == WhatAmI::Client || context.face.whatami == WhatAmI::Client)
+            for (sid, ctx) in &mres.face_ctxs {
+                if ctx.subs.is_some()
+                    && (source_type == WhatAmI::Client || ctx.face.whatami == WhatAmI::Client)
                 {
                     route.insert(*sid, || {
                         let wire_expr = expr.get_best_key(*sid);
-                        (
-                            context.face.clone(),
-                            wire_expr.to_owned(),
-                            NodeId::default(),
-                        )
->>>>>>> eea81bf3
+                        Direction {
+                            dst_face: ctx.face.clone(),
+                            wire_expr: wire_expr.to_owned(),
+                            node_id: NodeId::default(),
+                        }
                     });
                 }
             }
         }
 
         if source_type == WhatAmI::Client {
-            for face in tables
-                .faces
+            for face in self
+                .faces(tables)
                 .values()
                 .filter(|f| f.whatami != WhatAmI::Client)
             {
@@ -473,7 +403,11 @@
                         })
                         .then(|| {
                             let wire_expr = expr.get_best_key(face.id);
-                            (face.clone(), wire_expr.to_owned(), NodeId::default())
+                            Direction {
+                                dst_face: face.clone(),
+                                wire_expr: wire_expr.to_owned(),
+                                node_id: NodeId::default(),
+                            }
                         })
                 });
             }
