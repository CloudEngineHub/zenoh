//
// Copyright (c) 2023 ZettaScale Technology
//
// This program and the accompanying materials are made available under the
// terms of the Eclipse Public License 2.0 which is available at
// http://www.eclipse.org/legal/epl-2.0, or the Apache License, Version 2.0
// which is available at https://www.apache.org/licenses/LICENSE-2.0.
//
// SPDX-License-Identifier: EPL-2.0 OR Apache-2.0
//
// Contributors:
//   ZettaScale Zenoh Team, <zenoh@zettascale.tech>
//

//! ⚠️ WARNING ⚠️
//!
//! This module is intended for Zenoh's internal use.
//!
//! [Click here for Zenoh's documentation](https://docs.rs/zenoh/latest/zenoh)
use std::{
    any::Any,
    collections::HashMap,
    mem,
    sync::{atomic::AtomicU32, Arc},
};

use zenoh_config::{unwrap_or_default, ModeDependent, WhatAmI};
use zenoh_protocol::{
    common::ZExtBody,
    core::ZenohIdProto,
    network::{
        declare::{
            ext::{NodeIdType, QoSType},
            queryable::ext::QueryableInfoType,
            QueryableId, SubscriberId, TokenId,
        },
        interest::{InterestId, InterestOptions},
        oam::id::OAM_LINKSTATE,
        Declare, DeclareBody, DeclareFinal, Oam,
    },
};
use zenoh_result::ZResult;
use zenoh_sync::get_mut_unchecked;
use zenoh_transport::unicast::TransportUnicast;

use super::{
    super::dispatcher::{
        face::FaceState,
        tables::{NodeId, Resource, RoutingExpr, TablesData, TablesLock},
    },
    HatBaseTrait, HatTrait, SendDeclare,
};
use crate::net::{
    codec::Zenoh080Routing,
    protocol::{gossip::Gossip, linkstate::LinkStateList},
    routing::{
        dispatcher::{face::InterestState, gateway::Bound, interests::RemoteInterest},
        hat::{BaseContext, InterestProfile},
        RoutingContext,
    },
    runtime::Runtime,
};

mod interests;
mod pubsub;
mod queries;
mod token;

use crate::net::common::AutoConnect;

pub(crate) struct Hat {
    bound: Bound,
    gossip: Option<Gossip>,
}

impl Hat {
    pub(crate) fn new(bound: Bound) -> Self {
        Self {
            bound,
            gossip: None,
        }
    }

    pub(self) fn face_hat<'f>(&self, face_state: &'f Arc<FaceState>) -> &'f HatFace {
        face_state.hats[self.bound].downcast_ref().unwrap()
    }

    pub(self) fn face_hat_mut<'f>(&self, face_state: &'f mut Arc<FaceState>) -> &'f mut HatFace {
        get_mut_unchecked(face_state).hats[self.bound]
            .downcast_mut()
            .unwrap()
    }

    pub(crate) fn faces<'t>(&self, tables: &'t TablesData) -> &'t HashMap<usize, Arc<FaceState>> {
        &tables.hats[self.bound].faces
    }

    pub(crate) fn faces_mut<'t>(
        &self,
        tables: &'t mut TablesData,
    ) -> &'t mut HashMap<usize, Arc<FaceState>> {
        &mut tables.hats[self.bound].faces
    }

    pub(crate) fn mcast_groups<'t>(
        &self,
        tables: &'t TablesData,
    ) -> impl Iterator<Item = &'t Arc<FaceState>> {
        tables.hats[self.bound].mcast_groups.iter()
    }

    pub(crate) fn face<'t>(
        &self,
        tables: &'t TablesData,
        zid: &ZenohIdProto,
    ) -> Option<&'t Arc<FaceState>> {
        tables.hats[self.bound]
            .faces
            .values()
            .find(|face| face.zid == *zid)
    }

    /// Returns `true` if `face` belongs to this [`Hat`].
    pub(crate) fn owns(&self, face: &FaceState) -> bool {
        // TODO(regions): move this method to a Hat trait
        self.bound == face.bound
    }
}

impl HatBaseTrait for Hat {
    fn init(&mut self, tables: &mut TablesData, runtime: Runtime) -> ZResult<()> {
        let config_guard = runtime.config().lock();
        let config = &config_guard.0;
        let whatami = tables.hats[self.bound].whatami;
        let gossip = unwrap_or_default!(config.scouting().gossip().enabled());
        let gossip_multihop = unwrap_or_default!(config.scouting().gossip().multihop());
        let gossip_target = *unwrap_or_default!(config.scouting().gossip().target().get(whatami));
        if gossip_target.matches(WhatAmI::Client) {
            bail!("\"client\" is not allowed as gossip target")
        }
        let autoconnect = if gossip {
            AutoConnect::gossip(config, whatami, runtime.zid().into())
        } else {
            AutoConnect::disabled()
        };
        let wait_declares = unwrap_or_default!(config.open().return_conditions().declares());
        let router_peers_failover_brokering =
            unwrap_or_default!(config.routing().router().peers_failover_brokering());
        drop(config_guard);

        if gossip {
            self.gossip = Some(Gossip::new(
                "[Gossip]".to_string(),
                tables.zid,
                runtime,
                router_peers_failover_brokering,
                gossip,
                gossip_multihop,
                gossip_target,
                autoconnect,
                wait_declares,
            ));
        }
        Ok(())
    }

    fn new_face(&self) -> Box<dyn Any + Send + Sync> {
        Box::new(HatFace::new())
    }

    fn new_resource(&self) -> Box<dyn Any + Send + Sync> {
        Box::new(HatContext::new())
    }

    fn new_local_face(
        &mut self,
        mut ctx: BaseContext,
        _tables_ref: &Arc<TablesLock>,
    ) -> ZResult<()> {
        self.interests_new_face(ctx.reborrow());
        // REVIEW(regions2): local faces should be south-bound to a broker hat
        let profile = InterestProfile::Pull;
        self.pubsub_new_face(ctx.reborrow(), profile);
        self.queries_new_face(ctx.reborrow(), profile);
        self.token_new_face(ctx.reborrow(), profile);
        ctx.tables.disable_all_routes();
        Ok(())
    }

    fn new_transport_unicast_face(
        &mut self,
        mut ctx: BaseContext,
        _tables_ref: &Arc<TablesLock>,
        transport: &TransportUnicast,
    ) -> ZResult<()> {
        // FIXME(regions): compute proper profile
        let profile = InterestProfile::Push;

        if ctx.src_face.whatami != WhatAmI::Client {
            if let Some(net) = self.gossip.as_mut() {
                net.add_link(transport.clone());
            }
        }
        if ctx.src_face.whatami == WhatAmI::Peer {
            get_mut_unchecked(ctx.src_face).local_interests.insert(
                INITIAL_INTEREST_ID,
                InterestState {
                    options: InterestOptions::ALL,
                    res: None,
                    finalized: false,
                },
            );
        }

        self.interests_new_face(ctx.reborrow());
        self.pubsub_new_face(ctx.reborrow(), profile);
        self.queries_new_face(ctx.reborrow(), profile);
        self.token_new_face(ctx.reborrow(), profile);
        ctx.tables.disable_all_routes();

        if ctx.src_face.whatami == WhatAmI::Peer {
            (ctx.send_declare)(
                &ctx.src_face.primitives,
                RoutingContext::new(Declare {
                    interest_id: Some(INITIAL_INTEREST_ID),
                    ext_qos: QoSType::default(),
                    ext_tstamp: None,
                    ext_nodeid: NodeIdType::default(),
                    body: DeclareBody::DeclareFinal(DeclareFinal),
                }),
            );
        }
        Ok(())
    }

    fn close_face(&mut self, mut ctx: BaseContext, _tables_ref: &Arc<TablesLock>) {
        // FIXME(regions): compute proper profile
        let profile = InterestProfile::Push;

        let mut face_clone = ctx.src_face.clone();
        let face = get_mut_unchecked(&mut face_clone);
        let hat_face = match face.hats[self.bound].downcast_mut::<HatFace>() {
            Some(hate_face) => hate_face,
            None => {
                tracing::error!("Error downcasting face hat in close_face!");
                return;
            }
        };

        hat_face.remote_interests.clear();
        hat_face.local_subs.clear();
        hat_face.local_qabls.clear();
        hat_face.local_tokens.clear();

        for res in face.remote_mappings.values_mut() {
            get_mut_unchecked(res).face_ctxs.remove(&face.id);
            Resource::clean(res);
        }
        face.remote_mappings.clear();
        for res in face.local_mappings.values_mut() {
            get_mut_unchecked(res).face_ctxs.remove(&face.id);
            Resource::clean(res);
        }
        face.local_mappings.clear();

        let mut subs_matches = vec![];
        for (_id, mut res) in hat_face.remote_subs.drain() {
            get_mut_unchecked(&mut res).face_ctxs.remove(&face.id);
            self.undeclare_simple_subscription(ctx.reborrow(), &mut res);

            if res.ctx.is_some() {
                for match_ in &res.context().matches {
                    let mut match_ = match_.upgrade().unwrap();
                    if !Arc::ptr_eq(&match_, &res) {
                        get_mut_unchecked(&mut match_).context_mut().hats[self.bound]
                            .disable_data_routes();
                        subs_matches.push(match_);
                    }
                }
                get_mut_unchecked(&mut res).context_mut().hats[self.bound].disable_data_routes();
                subs_matches.push(res);
            }
        }

        let mut qabls_matches = vec![];
        for (_id, mut res) in hat_face.remote_qabls.drain() {
            get_mut_unchecked(&mut res).face_ctxs.remove(&face.id);
            self.undeclare_simple_queryable(ctx.reborrow(), &mut res, profile);

            if res.ctx.is_some() {
                for match_ in &res.context().matches {
                    let mut match_ = match_.upgrade().unwrap();
                    if !Arc::ptr_eq(&match_, &res) {
                        get_mut_unchecked(&mut match_).context_mut().hats[self.bound]
                            .disable_query_routes();
                        qabls_matches.push(match_);
                    }
                }
                get_mut_unchecked(&mut res).context_mut().hats[self.bound].disable_query_routes();
                qabls_matches.push(res);
            }
        }

        for (_id, mut res) in hat_face.remote_tokens.drain() {
            get_mut_unchecked(&mut res).face_ctxs.remove(&face.id);
            self.undeclare_simple_queryable(ctx.reborrow(), &mut res, profile);
        }

        for mut res in subs_matches {
            get_mut_unchecked(&mut res).context_mut().hats[self.bound].disable_data_routes();
            Resource::clean(&mut res);
        }
        for mut res in qabls_matches {
            get_mut_unchecked(&mut res).context_mut().hats[self.bound].disable_query_routes();
            Resource::clean(&mut res);
        }
        self.faces_mut(ctx.tables).remove(&face.id);

        if face.whatami != WhatAmI::Client {
            if let Some(net) = self.gossip.as_mut() {
                net.remove_link(&face.zid);
            }
        };
    }

    fn handle_oam(
        &mut self,
        _tables: &mut TablesData,
        _tables_ref: &Arc<TablesLock>,
        oam: &mut Oam,
        transport: &TransportUnicast,
        _send_declare: &mut SendDeclare,
    ) -> ZResult<()> {
        if oam.id == OAM_LINKSTATE {
            if let ZExtBody::ZBuf(buf) = mem::take(&mut oam.body) {
                if let Ok(zid) = transport.get_zid() {
                    let whatami = transport.get_whatami()?;
                    if whatami != WhatAmI::Client {
                        if let Some(net) = self.gossip.as_mut() {
                            use zenoh_buffers::reader::HasReader;
                            use zenoh_codec::RCodec;
                            let codec = Zenoh080Routing::new();
                            let mut reader = buf.reader();
                            let Ok(list): Result<LinkStateList, _> = codec.read(&mut reader) else {
                                bail!("failed to decode link state");
                            };

                            net.link_states(list.link_states, zid, whatami);
                        }
                    };
                }
            }
        }

        Ok(())
    }

    #[inline]
    fn map_routing_context(
        &self,
        _tables: &TablesData,
        _face: &FaceState,
        _routing_context: NodeId,
    ) -> NodeId {
        0
    }

    #[inline]
<<<<<<< HEAD
    fn ingress_filter(
        &self,
        _tables: &TablesData,
        _face: &FaceState,
        _expr: &mut RoutingExpr,
    ) -> bool {
=======
    fn ingress_filter(&self, _tables: &Tables, _face: &FaceState, _expr: &RoutingExpr) -> bool {
>>>>>>> eea81bf3
        true
    }

    #[inline]
    fn egress_filter(
        &self,
        _tables: &TablesData,
        src_face: &FaceState,
        out_face: &Arc<FaceState>,
        _expr: &RoutingExpr,
    ) -> bool {
        src_face.id != out_face.id
            && (out_face.mcast_group.is_none()
                || (src_face.whatami == WhatAmI::Client && src_face.mcast_group.is_none()))
    }

    fn info(&self, _kind: WhatAmI) -> String {
        "graph {}".to_string()
    }

    fn as_any(&self) -> &dyn Any {
        self
    }

    fn as_any_mut(&mut self) -> &mut dyn Any {
        self
    }
}

struct HatContext {}

impl HatContext {
    fn new() -> Self {
        Self {}
    }
}

struct HatFace {
    next_id: AtomicU32, // @TODO: manage rollover and uniqueness
    remote_interests: HashMap<InterestId, RemoteInterest>,
    local_subs: HashMap<Arc<Resource>, SubscriberId>,
    remote_subs: HashMap<SubscriberId, Arc<Resource>>,
    local_tokens: HashMap<Arc<Resource>, TokenId>,
    remote_tokens: HashMap<TokenId, Arc<Resource>>,
    local_qabls: HashMap<Arc<Resource>, (QueryableId, QueryableInfoType)>,
    remote_qabls: HashMap<QueryableId, Arc<Resource>>,
}

impl HatFace {
    fn new() -> Self {
        Self {
            next_id: AtomicU32::new(1), // In p2p, id 0 is erserved for initial interest
            remote_interests: HashMap::new(),
            local_subs: HashMap::new(),
            remote_subs: HashMap::new(),
            local_tokens: HashMap::new(),
            remote_tokens: HashMap::new(),
            local_qabls: HashMap::new(),
            remote_qabls: HashMap::new(),
        }
    }
}

impl HatTrait for Hat {}

// In p2p, at connection, while no interest is sent on the network,
// peers act as if they received an interest CurrentFuture with id 0
// and send back a DeclareFinal with interest_id 0.
// This 'ghost' interest is registered locally to allow tracking if
// the DeclareFinal has been received or not (finalized).

const INITIAL_INTEREST_ID: u32 = 0;

#[inline]
fn initial_interest(face: &FaceState) -> Option<&InterestState> {
    face.local_interests.get(&INITIAL_INTEREST_ID)
}

#[inline]
pub(super) fn push_declaration_profile(face: &FaceState) -> bool {
    face.whatami != WhatAmI::Client
}<|MERGE_RESOLUTION|>--- conflicted
+++ resolved
@@ -366,16 +366,7 @@
     }
 
     #[inline]
-<<<<<<< HEAD
-    fn ingress_filter(
-        &self,
-        _tables: &TablesData,
-        _face: &FaceState,
-        _expr: &mut RoutingExpr,
-    ) -> bool {
-=======
-    fn ingress_filter(&self, _tables: &Tables, _face: &FaceState, _expr: &RoutingExpr) -> bool {
->>>>>>> eea81bf3
+    fn ingress_filter(&self, _tables: &TablesData, _face: &FaceState, _expr: &RoutingExpr) -> bool {
         true
     }
 
