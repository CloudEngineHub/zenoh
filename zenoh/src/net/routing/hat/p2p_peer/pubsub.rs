--- conflicted
+++ resolved
@@ -638,24 +638,13 @@
 
     fn compute_data_route(
         &self,
-<<<<<<< HEAD
         tables: &TablesData,
-        expr: &mut RoutingExpr,
+        expr: &RoutingExpr,
         source: NodeId,
         source_type: WhatAmI,
     ) -> Arc<Route> {
         let mut route = RouteBuilder::<Direction>::new();
-        let key_expr = expr.full_expr();
-        if key_expr.ends_with('/') {
-=======
-        tables: &Tables,
-        expr: &RoutingExpr,
-        source: NodeId,
-        source_type: WhatAmI,
-    ) -> Arc<Route> {
-        let mut route = RouteBuilder::new();
         let Some(key_expr) = expr.key_expr() else {
->>>>>>> eea81bf3
             return Arc::new(route.build());
         };
         tracing::trace!(
@@ -665,57 +654,8 @@
             source_type
         );
 
-<<<<<<< HEAD
-        if source_type == WhatAmI::Client {
-            for face in self
-                .faces(tables)
-                .values()
-                .filter(|f| f.whatami == WhatAmI::Router)
-            {
-                if !face.local_interests.values().any(|interest| {
-                    interest.finalized
-                        && interest.options.subscribers()
-                        && interest
-                            .res
-                            .as_ref()
-                            .map(|res| KeyExpr::keyexpr_include(res.expr(), expr.full_expr()))
-                            .unwrap_or(true)
-                }) || self
-                    .face_hat(face)
-                    .remote_subs
-                    .values()
-                    .any(|sub| KeyExpr::keyexpr_intersect(sub.expr(), expr.full_expr()))
-                {
-                    let key_expr = Resource::get_best_key(expr.prefix, expr.suffix, face.id);
-                    route.insert(face.id, || Direction {
-                        dst_face: face.clone(),
-                        wire_expr: key_expr.to_owned(),
-                        node_id: NodeId::default(),
-                    });
-                }
-            }
-
-            for face in self.faces(tables).values().filter(|f| {
-                f.whatami == WhatAmI::Peer
-                    && !initial_interest(f).map(|i| i.finalized).unwrap_or(true)
-            }) {
-                route.insert(face.id, || {
-                    let key_expr = Resource::get_best_key(expr.prefix, expr.suffix, face.id);
-                    Direction {
-                        dst_face: face.clone(),
-                        wire_expr: key_expr.to_owned(),
-                        node_id: NodeId::default(),
-                    }
-                });
-            }
-        }
-
-        let res = Resource::get_resource(expr.prefix, expr.suffix);
-        let matches = res
-=======
         let matches = expr
             .resource()
->>>>>>> eea81bf3
             .as_ref()
             .and_then(|res| res.ctx.as_ref())
             .map(|ctx| Cow::from(&ctx.matches))
@@ -728,38 +668,20 @@
                 if ctx.subs.is_some()
                     && (source_type == WhatAmI::Client || ctx.face.whatami == WhatAmI::Client)
                 {
-<<<<<<< HEAD
                     route.insert(*fid, || {
-                        let key_expr = Resource::get_best_key(expr.prefix, expr.suffix, *fid);
+                        let wire_expr = expr.get_best_key(*fid);
                         Direction {
                             dst_face: ctx.face.clone(),
-                            wire_expr: key_expr.to_owned(),
+                            wire_expr: wire_expr.to_owned(),
                             node_id: NodeId::default(),
                         }
                     });
                 }
             }
         }
-        for mcast_group in self.mcast_groups(tables) {
-            route.insert(mcast_group.id, || Direction {
-                dst_face: mcast_group.clone(),
-                wire_expr: expr.full_expr().to_string().into(),
-                node_id: NodeId::default(),
-=======
-                    route.insert(*sid, || {
-                        let wire_expr = expr.get_best_key(*sid);
-                        (
-                            context.face.clone(),
-                            wire_expr.to_owned(),
-                            NodeId::default(),
-                        )
-                    });
-                }
-            }
-        }
 
         if source_type == WhatAmI::Client {
-            for face in tables.faces.values() {
+            for face in self.faces(tables).values() {
                 if face.whatami == WhatAmI::Router {
                     route.try_insert(face.id, || {
                         face.local_interests
@@ -769,7 +691,11 @@
                             })
                             .then(|| {
                                 let wire_expr = expr.get_best_key(face.id);
-                                (face.clone(), wire_expr.to_owned(), NodeId::default())
+                                Direction {
+                                    dst_face: face.clone(),
+                                    wire_expr: wire_expr.to_owned(),
+                                    node_id: NodeId::default(),
+                                }
                             })
                     });
                 } else if face.whatami == WhatAmI::Peer
@@ -777,20 +703,21 @@
                 {
                     route.insert(face.id, || {
                         let wire_expr = expr.get_best_key(face.id);
-                        (face.clone(), wire_expr.to_owned(), NodeId::default())
+                        Direction {
+                            dst_face: face.clone(),
+                            wire_expr: wire_expr.to_owned(),
+                            node_id: NodeId::default(),
+                        }
                     });
                 }
             }
         }
 
-        for mcast_group in &tables.mcast_groups {
-            route.insert(mcast_group.id, || {
-                (
-                    mcast_group.clone(),
-                    key_expr.to_string().into(),
-                    NodeId::default(),
-                )
->>>>>>> eea81bf3
+        for mcast_group in self.mcast_groups(tables) {
+            route.insert(mcast_group.id, || Direction {
+                dst_face: mcast_group.clone(),
+                wire_expr: key_expr.to_string().into(),
+                node_id: NodeId::default(),
             });
         }
         Arc::new(route.build())
