--- conflicted
+++ resolved
@@ -552,8 +552,8 @@
         qabl_info: &QueryableInfoType,
         _profile: InterestProfile,
     ) {
-        // FIXME(fuzzypixelz): InterestProfile is ignored
-        // TODO(fuzzypixelz): regions2: clients of this peer are handled as if they were bound to a future broker south hat
+        // FIXME(regions): InterestProfile is ignored
+        // TODO(regions2): clients of this peer are handled as if they were bound to a future broker south hat
         self.declare_simple_queryable(
             ctx.tables,
             ctx.src_face,
@@ -577,25 +577,20 @@
     fn get_queryables(&self, tables: &TablesData) -> Vec<(Arc<Resource>, Sources)> {
         // Compute the list of known queryables (keys)
         let mut qabls = HashMap::new();
-<<<<<<< HEAD
         for src_face in self.faces(tables).values() {
             for qabl in self.face_hat(src_face).remote_qabls.values() {
-=======
-        for face in tables.faces.values() {
-            for qabl in face_hat!(face).remote_qabls.values() {
->>>>>>> 60e5946b
                 // Insert the key in the list of known queryables
                 let srcs = qabls.entry(qabl.clone()).or_insert_with(Sources::empty);
                 // Append src_face as a queryable source in the proper list
-                let whatami = if face.is_local {
-                    tables.whatami
+                let whatami = if src_face.is_local {
+                    tables.hats.north().whatami // REVIEW(fuzzypixelz)
                 } else {
-                    face.whatami
+                    src_face.whatami
                 };
                 match whatami {
-                    WhatAmI::Router => srcs.routers.push(face.zid),
-                    WhatAmI::Peer => srcs.peers.push(face.zid),
-                    WhatAmI::Client => srcs.clients.push(face.zid),
+                    WhatAmI::Router => srcs.routers.push(src_face.zid),
+                    WhatAmI::Peer => srcs.peers.push(src_face.zid),
+                    WhatAmI::Client => srcs.clients.push(src_face.zid),
                 }
             }
         }
@@ -610,7 +605,7 @@
                     if let Some(res) = interest.res.as_ref() {
                         let sources = result.entry(res.clone()).or_insert_with(Sources::default);
                         let whatami = if face.is_local {
-                            tables.whatami
+                            tables.hats.north().whatami // REVIEW(fuzzypixelz)
                         } else {
                             face.whatami
                         };
@@ -717,7 +712,6 @@
         for mres in matches.iter() {
             let mres = mres.upgrade().unwrap();
             let complete = DEFAULT_INCLUDER.includes(mres.expr().as_bytes(), key_expr.as_bytes());
-<<<<<<< HEAD
             for (fid, ctx) in &mres.face_ctxs {
                 if source_type == WhatAmI::Client || ctx.face.whatami == WhatAmI::Client {
                     let key_expr = Resource::get_best_key(expr.prefix, expr.suffix, *fid);
@@ -734,12 +728,6 @@
                             }),
                             bound: self.bound,
                         });
-=======
-            for face_ctx @ (_, ctx) in &mres.session_ctxs {
-                if source_type == WhatAmI::Client || ctx.face.whatami == WhatAmI::Client {
-                    if let Some(qabl) = QueryTargetQabl::new(face_ctx, expr, complete) {
-                        route.push(qabl);
->>>>>>> 60e5946b
                     }
                 }
             }
