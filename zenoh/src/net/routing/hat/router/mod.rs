//
// Copyright (c) 2023 ZettaScale Technology
//
// This program and the accompanying materials are made available under the
// terms of the Eclipse Public License 2.0 which is available at
// http://www.eclipse.org/legal/epl-2.0, or the Apache License, Version 2.0
// which is available at https://www.apache.org/licenses/LICENSE-2.0.
//
// SPDX-License-Identifier: EPL-2.0 OR Apache-2.0
//
// Contributors:
//   ZettaScale Zenoh Team, <zenoh@zettascale.tech>
//

//! ⚠️ WARNING ⚠️
//!
//! This module is intended for Zenoh's internal use.
//!
//! [Click here for Zenoh's documentation](https://docs.rs/zenoh/latest/zenoh)
use std::{
    any::Any,
    collections::{HashMap, HashSet},
    fmt::Debug,
    mem,
    sync::{atomic::AtomicU32, Arc},
};

use zenoh_config::{unwrap_or_default, ModeDependent, WhatAmI};
use zenoh_protocol::{
    common::ZExtBody,
    core::ZenohIdProto,
    network::{
        declare::{queryable::ext::QueryableInfoType, QueryableId, SubscriberId, TokenId},
        interest::InterestId,
        oam::id::OAM_LINKSTATE,
        Oam,
    },
};
use zenoh_result::ZResult;
use zenoh_sync::get_mut_unchecked;
use zenoh_task::{TaskController, TerminatableTask};
use zenoh_transport::unicast::TransportUnicast;

use super::{
    super::dispatcher::{
        face::FaceState,
        tables::{NodeId, Resource, RoutingExpr, TablesData, TablesLock},
    },
    HatBaseTrait, HatTrait, SendDeclare,
};
use crate::net::{
    codec::Zenoh080Routing,
    protocol::{
        linkstate::{link_weights_from_config, LinkStateList},
        network::Network,
        ROUTERS_NET_NAME,
    },
    routing::{
        dispatcher::{
            face::InterestState,
            gateway::{Bound, GatewayPendingCurrentInterest},
            interests::RemoteInterest,
        },
        hat::{BaseContext, InterestProfile, TREES_COMPUTATION_DELAY_MS},
    },
    runtime::Runtime,
};

mod interests;
mod pubsub;
mod queries;
mod token;

use crate::net::{common::AutoConnect, protocol::network::SuccessorEntry};

struct TreesComputationWorker {
    _task: TerminatableTask,
    tx: flume::Sender<Arc<TablesLock>>,
}

impl TreesComputationWorker {
    fn new(bound: Bound) -> Self {
        let (tx, rx) = flume::bounded::<Arc<TablesLock>>(1);
        let task = TerminatableTask::spawn_abortable(zenoh_runtime::ZRuntime::Net, async move {
            loop {
                tokio::time::sleep(std::time::Duration::from_millis(
                    *TREES_COMPUTATION_DELAY_MS,
                ))
                .await;
                if let Ok(tables_ref) = rx.recv_async().await {
                    let mut wtables = zwrite!(tables_ref.tables);
                    let tables = &mut *wtables;
                    let hat = tables.hats[bound]
                        .as_any_mut()
                        .downcast_mut::<Hat>()
                        .unwrap();

                    tracing::trace!("Compute trees");
                    let new_children = hat.routers_net.as_mut().unwrap().compute_trees();

                    tracing::trace!("Compute routes");
                    hat.pubsub_tree_change(&mut tables.data, &new_children);
                    hat.queries_tree_change(&mut tables.data, &new_children);
                    hat.token_tree_change(&mut tables.data, &new_children);
                    tables.data.disable_all_routes();
                    drop(wtables);
                }
            }
        });
        Self { _task: task, tx }
    }
}

pub(crate) struct Hat {
    bound: Bound,
    router_subs: HashSet<Arc<Resource>>,
    router_tokens: HashSet<Arc<Resource>>,
    router_qabls: HashSet<Arc<Resource>>,
    gateway_next_interest_id: InterestId,
    gateway_local_interests: HashMap<InterestId, InterestState>,
    gateway_pending_current_interests: HashMap<InterestId, GatewayPendingCurrentInterest>,
    router_remote_interests: HashMap<(ZenohIdProto, InterestId), RemoteInterest>,
    task_controller: TaskController,
    routers_net: Option<Network>, // TODO(regions): remove Option?
    routers_trees_worker: TreesComputationWorker,
}

impl Debug for Hat {
    fn fmt(&self, f: &mut std::fmt::Formatter<'_>) -> std::fmt::Result {
        f.debug_struct("Hat")
            .field("bound", &self.bound)
            .field("subs", &self.router_subs)
            .field("qabls", &self.router_qabls)
            .field("tokens", &self.router_tokens)
            .finish()
    }
}

impl Hat {
    pub(crate) fn new(bound: Bound) -> Self {
        // FIXME(regions): peer failover brokering is scrapped
        Self {
            bound,
            router_subs: HashSet::new(),
            router_qabls: HashSet::new(),
            router_tokens: HashSet::new(),
            routers_net: None,
            routers_trees_worker: TreesComputationWorker::new(bound),
            gateway_local_interests: HashMap::new(),
            gateway_pending_current_interests: HashMap::new(),
            router_remote_interests: HashMap::new(),
            gateway_next_interest_id: 0,
            task_controller: TaskController::default(),
        }
    }

    pub(crate) fn net(&self) -> &Network {
        self.routers_net.as_ref().unwrap()
    }

    pub(self) fn res_hat<'r>(&self, res: &'r Resource) -> &'r HatContext {
        res.context().hats[self.bound].ctx.downcast_ref().unwrap()
    }

    pub(self) fn res_hat_mut<'r>(&self, res: &'r mut Arc<Resource>) -> &'r mut HatContext {
        get_mut_unchecked(res).context_mut().hats[self.bound]
            .ctx
            .downcast_mut()
            .unwrap()
    }

    pub(self) fn face_hat<'f>(&self, face_state: &'f FaceState) -> &'f HatFace {
        face_state.hats[self.bound].downcast_ref().unwrap()
    }

    pub(self) fn face_hat_mut<'f>(&self, face_state: &'f mut Arc<FaceState>) -> &'f mut HatFace {
        get_mut_unchecked(face_state).hats[self.bound]
            .downcast_mut()
            .unwrap()
    }

    pub(crate) fn faces<'t>(&self, tables: &'t TablesData) -> &'t HashMap<usize, Arc<FaceState>> {
        &tables.hats[self.bound].faces
    }

    pub(crate) fn faces_mut<'t>(
        &self,
        tables: &'t mut TablesData,
    ) -> &'t mut HashMap<usize, Arc<FaceState>> {
        &mut tables.hats[self.bound].faces
    }

    pub(crate) fn mcast_groups<'t>(
        &self,
        tables: &'t TablesData,
    ) -> impl Iterator<Item = &'t Arc<FaceState>> {
        tables.hats[self.bound].mcast_groups.iter()
    }

    pub(crate) fn face<'t>(
        &self,
        tables: &'t TablesData,
        zid: &ZenohIdProto,
    ) -> Option<&'t Arc<FaceState>> {
        tables.hats[self.bound]
            .faces
            .values()
            .find(|face| face.zid == *zid)
    }

    pub(crate) fn face_mut<'t>(
        &self,
        tables: &'t mut TablesData,
        zid: &ZenohIdProto,
    ) -> Option<&'t mut Arc<FaceState>> {
        tables.hats[self.bound]
            .faces
            .values_mut()
            .find(|face| face.zid == *zid)
    }

    /// Returns `true` if `face` belongs to this [`Hat`]'s linkstate network.
    pub(crate) fn owns_router(&self, face: &FaceState) -> bool {
        // TODO(regions): move `face.whatami == WhatAmI::Router` out of here
        // TODO(regions): move this method to a Hat trait
        self.bound == face.bound && face.whatami == WhatAmI::Router
    }

    /// Returns `true` if `face` belongs to this [`Hat`].
    pub(crate) fn owns(&self, face: &FaceState) -> bool {
        // TODO(regions): move this method to a Hat trait
        self.bound == face.bound
    }

    fn schedule_compute_trees(&mut self, tables_ref: Arc<TablesLock>) {
        tracing::trace!("Schedule trees computation");
        let _ = self.routers_trees_worker.tx.try_send(tables_ref);
    }

    fn get_router(&self, face: &Arc<FaceState>, nodeid: NodeId) -> Option<ZenohIdProto> {
        match self
            .routers_net
            .as_ref()
            .unwrap()
            .get_link(self.face_hat(face).link_id)
        {
            Some(link) => match link.get_zid(&(nodeid as u64)) {
                Some(router) => Some(*router),
                None => {
                    tracing::error!(
                        "Received router declaration with unknown routing context id {}",
                        nodeid
                    );
                    None
                }
            },
            None => {
                tracing::error!(
                    "Could not find corresponding link in routers network for {}",
                    face
                );
                None
            }
        }
    }

    #[inline]
    pub(super) fn push_declaration_profile(&self, face: &FaceState) -> bool {
        face.whatami == WhatAmI::Router
    }
}

impl HatBaseTrait for Hat {
    fn init(&mut self, tables: &mut TablesData, runtime: Runtime) -> ZResult<()> {
        let config_guard = runtime.config().lock();
        let config = &config_guard.0;
        let whatami = tables.hats[self.bound].whatami;
        let gossip = unwrap_or_default!(config.scouting().gossip().enabled());
        let gossip_multihop = unwrap_or_default!(config.scouting().gossip().multihop());
        let gossip_target = *unwrap_or_default!(config.scouting().gossip().target().get(whatami));
        if gossip_target.matches(WhatAmI::Client) {
            bail!("\"client\" is not allowed as gossip target")
        }
        let autoconnect = if gossip {
            AutoConnect::gossip(config, whatami, runtime.zid().into())
        } else {
            AutoConnect::disabled()
        };

        let router_peers_failover_brokering =
            unwrap_or_default!(config.routing().router().peers_failover_brokering());
        let router_link_weights = config
            .routing()
            .router()
            .linkstate()
            .transport_weights()
            .clone();
        drop(config_guard);

        self.routers_net = Some(Network::new(
            ROUTERS_NET_NAME.to_string(),
            tables.zid,
            runtime.clone(),
            router_peers_failover_brokering,
            gossip,
            gossip_multihop,
            gossip_target,
            autoconnect,
            link_weights_from_config(router_link_weights, ROUTERS_NET_NAME)?,
            &self.bound,
        ));
        Ok(())
    }

    fn new_face(&self) -> Box<dyn Any + Send + Sync> {
        Box::new(HatFace::new())
    }

    fn new_resource(&self) -> Box<dyn Any + Send + Sync> {
        Box::new(HatContext::new())
    }

    fn new_local_face(&mut self, _ctx: BaseContext, _tables_ref: &Arc<TablesLock>) -> ZResult<()> {
        // Nothing to do
        Ok(())
    }

    fn new_transport_unicast_face(
        &mut self,
        ctx: BaseContext,
        tables_ref: &Arc<TablesLock>,
        transport: &TransportUnicast,
    ) -> ZResult<()> {
        let link_id = if ctx.src_face.whatami == WhatAmI::Router {
            self.routers_net
                .as_mut()
                .unwrap()
                .add_link(transport.clone())
        } else {
            0
        };

        self.face_hat_mut(ctx.src_face).link_id = link_id;

        if ctx.src_face.whatami == WhatAmI::Router {
            self.schedule_compute_trees(tables_ref.clone())
        }
        Ok(())
    }

    fn close_face(&mut self, mut ctx: BaseContext, tables_ref: &Arc<TablesLock>) {
        let profile = InterestProfile::with_bound_flow((&ctx.src_face.bound, &self.bound));

        let mut face_clone = ctx.src_face.clone();
        let face = get_mut_unchecked(&mut face_clone);
        let hat_face = match face.hats[self.bound].downcast_mut::<HatFace>() {
            Some(hate_face) => hate_face,
            None => {
                tracing::error!("Error downcasting face hat in close_face!");
                return;
            }
        };

        hat_face.remote_interests.clear();
        hat_face.local_subs.clear();
        hat_face.local_qabls.clear();
        hat_face.local_tokens.clear();

        for res in face.remote_mappings.values_mut() {
            get_mut_unchecked(res).face_ctxs.remove(&face.id);
            Resource::clean(res);
        }
        face.remote_mappings.clear();
        for res in face.local_mappings.values_mut() {
            get_mut_unchecked(res).face_ctxs.remove(&face.id);
            Resource::clean(res);
        }
        face.local_mappings.clear();

        let mut subs_matches = vec![];
        for (_id, mut res) in hat_face.remote_subs.drain() {
            get_mut_unchecked(&mut res).face_ctxs.remove(&face.id);
            self.undeclare_simple_subscription(ctx.reborrow(), &mut res, profile);

            if res.ctx.is_some() {
                for match_ in &res.context().matches {
                    let mut match_ = match_.upgrade().unwrap();
                    if !Arc::ptr_eq(&match_, &res) {
                        get_mut_unchecked(&mut match_).context_mut().hats[self.bound]
                            .disable_data_routes();
                        subs_matches.push(match_);
                    }
                }
                get_mut_unchecked(&mut res).context_mut().hats[self.bound].disable_data_routes();
                subs_matches.push(res);
            }
        }

        let mut qabls_matches = vec![];
        for (_, mut res) in hat_face.remote_qabls.drain() {
            get_mut_unchecked(&mut res).face_ctxs.remove(&face.id);
            self.undeclare_simple_queryable(ctx.reborrow(), &mut res, profile);

            if res.ctx.is_some() {
                for match_ in &res.context().matches {
                    let mut match_ = match_.upgrade().unwrap();
                    if !Arc::ptr_eq(&match_, &res) {
                        get_mut_unchecked(&mut match_).context_mut().hats[self.bound]
                            .disable_query_routes();
                        qabls_matches.push(match_);
                    }
                }
                get_mut_unchecked(&mut res).context_mut().hats[self.bound].disable_query_routes();
                qabls_matches.push(res);
            }
        }

        for (_id, mut res) in hat_face.remote_tokens.drain() {
            get_mut_unchecked(&mut res).face_ctxs.remove(&face.id);
            self.undeclare_simple_token(ctx.reborrow(), &mut res, profile);
        }

        for mut res in subs_matches {
            get_mut_unchecked(&mut res).context_mut().hats[self.bound].disable_data_routes();
            Resource::clean(&mut res);
        }
        for mut res in qabls_matches {
            get_mut_unchecked(&mut res).context_mut().hats[self.bound].disable_query_routes();
            Resource::clean(&mut res);
        }
        self.faces_mut(ctx.tables).remove(&face.id);

        if face.whatami == WhatAmI::Router {
            for (_, removed_node) in self.routers_net.as_mut().unwrap().remove_link(&face.zid) {
                self.pubsub_remove_node(ctx.tables, &removed_node.zid, ctx.send_declare);
                self.queries_remove_node(ctx.tables, &removed_node.zid, ctx.send_declare);
                self.token_remove_node(ctx.tables, &removed_node.zid, ctx.send_declare);
            }

            self.schedule_compute_trees(tables_ref.clone());
        }
    }

    fn handle_oam(
        &mut self,
        tables: &mut TablesData,
        tables_ref: &Arc<TablesLock>,
        oam: &mut Oam,
        transport: &TransportUnicast,
        send_declare: &mut SendDeclare,
    ) -> ZResult<()> {
        if oam.id == OAM_LINKSTATE {
            if let ZExtBody::ZBuf(buf) = mem::take(&mut oam.body) {
                if let Ok(zid) = transport.get_zid() {
                    use zenoh_buffers::reader::HasReader;
                    use zenoh_codec::RCodec;
                    let codec = Zenoh080Routing::new();
                    let mut reader = buf.reader();
                    let Ok(list): Result<LinkStateList, _> = codec.read(&mut reader) else {
                        bail!("failed to decode link state");
                    };

                    let whatami = transport.get_whatami()?;
                    match whatami {
                        WhatAmI::Router => {
                            let changes = self
                                .routers_net
                                .as_mut()
                                .unwrap()
                                .link_states(list.link_states, zid);
                            for (_, removed_node) in &changes.removed_nodes {
                                self.pubsub_remove_node(tables, &removed_node.zid, send_declare);
                                self.queries_remove_node(tables, &removed_node.zid, send_declare);
                                self.token_remove_node(tables, &removed_node.zid, send_declare);
                            }

                            self.schedule_compute_trees(tables_ref.clone());
                        }
                        _ => tracing::error!(
                            "ERROR: OAM(Linkstate) received from non router node in router bound."
                        ),
                    };
                }
            }
        }

        Ok(())
    }

    #[inline]
    fn map_routing_context(
        &self,
        _tables: &TablesData,
        face: &FaceState,
        routing_context: NodeId,
    ) -> NodeId {
        if self.owns_router(face) {
            self.routers_net
                .as_ref()
                .unwrap()
                .get_local_context(routing_context, self.face_hat(face).link_id)
        } else {
            0
        }
    }

    fn node_id_to_zid(&self, face: &FaceState, node_id: NodeId) -> Option<ZenohIdProto> {
        if self.owns_router(face) {
            let link_id = self.face_hat(face).link_id;
            self.net()
                .get_link(link_id)
                .and_then(|link| link.get_zid(&(node_id as u64)))
                .cloned()
        } else {
            Some(face.zid)
        }
    }

    #[inline]
<<<<<<< HEAD
    fn ingress_filter(
        &self,
        _tables: &TablesData,
        _face: &FaceState,
        _expr: &mut RoutingExpr,
    ) -> bool {
        // FIXME(regions): ensure that there is a south-bound peer that can
        // handle duplicated messages through gossip from peers with multiple
        // connections to the same router gateway.
        true
=======
    fn ingress_filter(&self, tables: &Tables, face: &FaceState, expr: &RoutingExpr) -> bool {
        face.whatami != WhatAmI::Peer
            || hat!(tables).linkstatepeers_net.is_none()
            || tables.zid
                == *hat!(tables).elect_router(
                    &tables.zid,
                    expr.key_expr().map_or("", |ke| ke),
                    hat!(tables).get_router_links(face.zid),
                )
>>>>>>> eea81bf3
    }

    #[inline]
    fn egress_filter(
        &self,
        _tables: &TablesData,
        src_face: &FaceState,
        out_face: &Arc<FaceState>,
<<<<<<< HEAD
        _expr: &mut RoutingExpr,
=======
        expr: &RoutingExpr,
>>>>>>> eea81bf3
    ) -> bool {
        src_face.id != out_face.id
            && (out_face.mcast_group.is_none() || src_face.mcast_group.is_none())
<<<<<<< HEAD
=======
        {
            let dst_master = out_face.whatami != WhatAmI::Peer
                || hat!(tables).linkstatepeers_net.is_none()
                || tables.zid
                    == *hat!(tables).elect_router(
                        &tables.zid,
                        expr.key_expr().map_or("", |ke| ke),
                        hat!(tables).get_router_links(out_face.zid),
                    );

            return dst_master
                && (src_face.whatami != WhatAmI::Peer
                    || out_face.whatami != WhatAmI::Peer
                    || hat!(tables).full_net(WhatAmI::Peer)
                    || hat!(tables).failover_brokering(src_face.zid, out_face.zid));
        }
        false
>>>>>>> eea81bf3
    }

    fn info(&self, kind: WhatAmI) -> String {
        match kind {
            WhatAmI::Router => self
                .routers_net
                .as_ref()
                .map(|net| net.dot())
                .unwrap_or_else(|| "graph {}".to_string()),
            _ => "graph {}".to_string(),
        }
    }

    fn update_from_config(
        &mut self,
        tables_ref: &Arc<TablesLock>,
        runtime: &Runtime,
    ) -> ZResult<()> {
        let config = runtime.config().lock();
        let router_link_weights = link_weights_from_config(
            config
                .0
                .routing()
                .router()
                .linkstate()
                .transport_weights()
                .clone(),
            ROUTERS_NET_NAME,
        )?;
        drop(config);
        if let Some(net) = self.routers_net.as_mut() {
            if net.update_link_weights(router_link_weights) {
                self.schedule_compute_trees(tables_ref.clone());
            }
        }
        Ok(())
    }

    fn links_info(&self) -> HashMap<ZenohIdProto, crate::net::protocol::linkstate::LinkInfo> {
        if let Some(net) = &self.routers_net {
            net.links_info()
        } else {
            HashMap::new()
        }
    }

    fn route_successor(&self, src: ZenohIdProto, dst: ZenohIdProto) -> Option<ZenohIdProto> {
        self.routers_net.as_ref()?.route_successor(src, dst)
    }

    fn route_successors(&self) -> Vec<SuccessorEntry> {
        self.routers_net
            .as_ref()
            .map(|net| net.route_successors())
            .unwrap_or_default()
    }

    fn as_any(&self) -> &dyn Any {
        self
    }

    fn as_any_mut(&mut self) -> &mut dyn Any {
        self
    }
}

struct HatContext {
    router_subs: HashSet<ZenohIdProto>,
    router_qabls: HashMap<ZenohIdProto, QueryableInfoType>,
    router_tokens: HashSet<ZenohIdProto>,
}

impl HatContext {
    fn new() -> Self {
        Self {
            router_subs: HashSet::new(),
            router_qabls: HashMap::new(),
            router_tokens: HashSet::new(),
        }
    }
}

struct HatFace {
    link_id: usize,
    next_id: AtomicU32, // @TODO: manage rollover and uniqueness
    remote_interests: HashMap<InterestId, RemoteInterest>,
    local_subs: HashMap<Arc<Resource>, SubscriberId>,
    remote_subs: HashMap<SubscriberId, Arc<Resource>>,
    local_qabls: HashMap<Arc<Resource>, (QueryableId, QueryableInfoType)>,
    remote_qabls: HashMap<QueryableId, Arc<Resource>>,
    local_tokens: HashMap<Arc<Resource>, TokenId>,
    remote_tokens: HashMap<TokenId, Arc<Resource>>,
}

impl HatFace {
    fn new() -> Self {
        Self {
            link_id: 0,
            next_id: AtomicU32::new(0),
            remote_interests: HashMap::new(),
            local_subs: HashMap::new(),
            remote_subs: HashMap::new(),
            local_qabls: HashMap::new(),
            remote_qabls: HashMap::new(),
            local_tokens: HashMap::new(),
            remote_tokens: HashMap::new(),
        }
    }
}

impl HatTrait for Hat {}<|MERGE_RESOLUTION|>--- conflicted
+++ resolved
@@ -517,28 +517,11 @@
     }
 
     #[inline]
-<<<<<<< HEAD
-    fn ingress_filter(
-        &self,
-        _tables: &TablesData,
-        _face: &FaceState,
-        _expr: &mut RoutingExpr,
-    ) -> bool {
+    fn ingress_filter(&self, _tables: &TablesData, _face: &FaceState, _expr: &RoutingExpr) -> bool {
         // FIXME(regions): ensure that there is a south-bound peer that can
         // handle duplicated messages through gossip from peers with multiple
         // connections to the same router gateway.
         true
-=======
-    fn ingress_filter(&self, tables: &Tables, face: &FaceState, expr: &RoutingExpr) -> bool {
-        face.whatami != WhatAmI::Peer
-            || hat!(tables).linkstatepeers_net.is_none()
-            || tables.zid
-                == *hat!(tables).elect_router(
-                    &tables.zid,
-                    expr.key_expr().map_or("", |ke| ke),
-                    hat!(tables).get_router_links(face.zid),
-                )
->>>>>>> eea81bf3
     }
 
     #[inline]
@@ -547,34 +530,10 @@
         _tables: &TablesData,
         src_face: &FaceState,
         out_face: &Arc<FaceState>,
-<<<<<<< HEAD
-        _expr: &mut RoutingExpr,
-=======
-        expr: &RoutingExpr,
->>>>>>> eea81bf3
+        _expr: &RoutingExpr,
     ) -> bool {
         src_face.id != out_face.id
             && (out_face.mcast_group.is_none() || src_face.mcast_group.is_none())
-<<<<<<< HEAD
-=======
-        {
-            let dst_master = out_face.whatami != WhatAmI::Peer
-                || hat!(tables).linkstatepeers_net.is_none()
-                || tables.zid
-                    == *hat!(tables).elect_router(
-                        &tables.zid,
-                        expr.key_expr().map_or("", |ke| ke),
-                        hat!(tables).get_router_links(out_face.zid),
-                    );
-
-            return dst_master
-                && (src_face.whatami != WhatAmI::Peer
-                    || out_face.whatami != WhatAmI::Peer
-                    || hat!(tables).full_net(WhatAmI::Peer)
-                    || hat!(tables).failover_brokering(src_face.zid, out_face.zid));
-        }
-        false
->>>>>>> eea81bf3
     }
 
     fn info(&self, kind: WhatAmI) -> String {
