//
// Copyright (c) 2023 ZettaScale Technology
//
// This program and the accompanying materials are made available under the
// terms of the Eclipse Public License 2.0 which is available at
// http://www.eclipse.org/legal/epl-2.0, or the Apache License, Version 2.0
// which is available at https://www.apache.org/licenses/LICENSE-2.0.
//
// SPDX-License-Identifier: EPL-2.0 OR Apache-2.0
//
// Contributors:
//   ZettaScale Zenoh Team, <zenoh@zettascale.tech>
//
use super::network::Network;
use super::{face_hat, face_hat_mut, get_routes_entries, hat, hat_mut, res_hat, res_hat_mut};
use super::{get_peer, get_router, HatCode, HatContext, HatFace, HatTables};
use crate::net::routing::dispatcher::face::FaceState;
use crate::net::routing::dispatcher::pubsub::*;
use crate::net::routing::dispatcher::resource::{NodeId, Resource, SessionContext};
use crate::net::routing::dispatcher::tables::Tables;
use crate::net::routing::dispatcher::tables::{Route, RoutingExpr};
use crate::net::routing::hat::HatPubSubTrait;
use crate::net::routing::router::RoutesIndexes;
use crate::net::routing::{RoutingContext, PREFIX_LIVELINESS};
use petgraph::graph::NodeIndex;
use std::borrow::Cow;
use std::collections::{HashMap, HashSet};
use std::sync::atomic::Ordering;
use std::sync::Arc;
use zenoh_protocol::core::key_expr::OwnedKeyExpr;
use zenoh_protocol::network::declare::SubscriberId;
use zenoh_protocol::{
    core::{Reliability, WhatAmI, ZenohId},
    network::declare::{
        common::ext::WireExprType, ext, subscriber::ext::SubscriberInfo, Declare, DeclareBody,
        DeclareSubscriber, Mode, UndeclareSubscriber,
    },
};
use zenoh_sync::get_mut_unchecked;

#[inline]
fn send_sourced_subscription_to_net_childs(
    tables: &Tables,
    net: &Network,
    childs: &[NodeIndex],
    res: &Arc<Resource>,
    src_face: Option<&Arc<FaceState>>,
    sub_info: &SubscriberInfo,
    routing_context: NodeId,
) {
    for child in childs {
        if net.graph.contains_node(*child) {
            match tables.get_face(&net.graph[*child].zid).cloned() {
                Some(mut someface) => {
                    if src_face.is_none() || someface.id != src_face.unwrap().id {
                        let key_expr = Resource::decl_key(res, &mut someface);

                        someface.primitives.send_declare(RoutingContext::with_expr(
                            Declare {
                                ext_qos: ext::QoSType::DECLARE,
                                ext_tstamp: None,
                                ext_nodeid: ext::NodeIdType {
                                    node_id: routing_context,
                                },
                                body: DeclareBody::DeclareSubscriber(DeclareSubscriber {
                                    id: 0, // Sourced subscriptions do not use ids
                                    wire_expr: key_expr,
                                    ext_info: *sub_info,
                                }),
                            },
                            res.expr(),
                        ));
                    }
                }
                None => log::trace!("Unable to find face for zid {}", net.graph[*child].zid),
            }
        }
    }
}

#[inline]
fn propagate_simple_subscription_to(
    tables: &mut Tables,
    dst_face: &mut Arc<FaceState>,
    res: &Arc<Resource>,
    sub_info: &SubscriberInfo,
    src_face: &mut Arc<FaceState>,
    full_peer_net: bool,
) {
<<<<<<< HEAD
    if (src_face.id != dst_face.id || res.expr().starts_with(PREFIX_LIVELINESS))
        && !face_hat!(dst_face).local_subs.contains_key(res)
=======
    if (src_face.id != dst_face.id
        || (dst_face.whatami == WhatAmI::Client && res.expr().starts_with(PREFIX_LIVELINESS)))
        && !face_hat!(dst_face).local_subs.contains(res)
>>>>>>> 77ab6764
        && if full_peer_net {
            dst_face.whatami == WhatAmI::Client
        } else {
            dst_face.whatami != WhatAmI::Router
                && (src_face.whatami != WhatAmI::Peer
                    || dst_face.whatami != WhatAmI::Peer
                    || hat!(tables).failover_brokering(src_face.zid, dst_face.zid))
        }
    {
        let id = face_hat!(dst_face).next_id.fetch_add(1, Ordering::SeqCst);
        face_hat_mut!(dst_face).local_subs.insert(res.clone(), id);
        let key_expr = Resource::decl_key(res, dst_face);
        dst_face.primitives.send_declare(RoutingContext::with_expr(
            Declare {
                ext_qos: ext::QoSType::DECLARE,
                ext_tstamp: None,
                ext_nodeid: ext::NodeIdType::DEFAULT,
                body: DeclareBody::DeclareSubscriber(DeclareSubscriber {
                    id,
                    wire_expr: key_expr,
                    ext_info: *sub_info,
                }),
            },
            res.expr(),
        ));
    }
}

fn propagate_simple_subscription(
    tables: &mut Tables,
    res: &Arc<Resource>,
    sub_info: &SubscriberInfo,
    src_face: &mut Arc<FaceState>,
) {
    let full_peer_net = hat!(tables).full_net(WhatAmI::Peer);
    for mut dst_face in tables
        .faces
        .values()
        .cloned()
        .collect::<Vec<Arc<FaceState>>>()
    {
        propagate_simple_subscription_to(
            tables,
            &mut dst_face,
            res,
            sub_info,
            src_face,
            full_peer_net,
        );
    }
}

fn propagate_sourced_subscription(
    tables: &Tables,
    res: &Arc<Resource>,
    sub_info: &SubscriberInfo,
    src_face: Option<&Arc<FaceState>>,
    source: &ZenohId,
    net_type: WhatAmI,
) {
    let net = hat!(tables).get_net(net_type).unwrap();
    match net.get_idx(source) {
        Some(tree_sid) => {
            if net.trees.len() > tree_sid.index() {
                send_sourced_subscription_to_net_childs(
                    tables,
                    net,
                    &net.trees[tree_sid.index()].childs,
                    res,
                    src_face,
                    sub_info,
                    tree_sid.index() as NodeId,
                );
            } else {
                log::trace!(
                    "Propagating sub {}: tree for node {} sid:{} not yet ready",
                    res.expr(),
                    tree_sid.index(),
                    source
                );
            }
        }
        None => log::error!(
            "Error propagating sub {}: cannot get index of {}!",
            res.expr(),
            source
        ),
    }
}

fn register_router_subscription(
    tables: &mut Tables,
    face: &mut Arc<FaceState>,
    res: &mut Arc<Resource>,
    sub_info: &SubscriberInfo,
    router: ZenohId,
) {
    if !res_hat!(res).router_subs.contains(&router) {
        // Register router subscription
        {
            res_hat_mut!(res).router_subs.insert(router);
            hat_mut!(tables).router_subs.insert(res.clone());
        }

        // Propagate subscription to routers
        propagate_sourced_subscription(tables, res, sub_info, Some(face), &router, WhatAmI::Router);
    }
    // Propagate subscription to peers
    if hat!(tables).full_net(WhatAmI::Peer) && face.whatami != WhatAmI::Peer {
        register_peer_subscription(tables, face, res, sub_info, tables.zid)
    }

    // Propagate subscription to clients
    propagate_simple_subscription(tables, res, sub_info, face);
}

fn declare_router_subscription(
    tables: &mut Tables,
    face: &mut Arc<FaceState>,
    res: &mut Arc<Resource>,
    sub_info: &SubscriberInfo,
    router: ZenohId,
) {
    register_router_subscription(tables, face, res, sub_info, router);
}

fn register_peer_subscription(
    tables: &mut Tables,
    face: &mut Arc<FaceState>,
    res: &mut Arc<Resource>,
    sub_info: &SubscriberInfo,
    peer: ZenohId,
) {
    if !res_hat!(res).peer_subs.contains(&peer) {
        // Register peer subscription
        {
            res_hat_mut!(res).peer_subs.insert(peer);
            hat_mut!(tables).peer_subs.insert(res.clone());
        }

        // Propagate subscription to peers
        propagate_sourced_subscription(tables, res, sub_info, Some(face), &peer, WhatAmI::Peer);
    }
}

fn declare_peer_subscription(
    tables: &mut Tables,
    face: &mut Arc<FaceState>,
    res: &mut Arc<Resource>,
    sub_info: &SubscriberInfo,
    peer: ZenohId,
) {
    register_peer_subscription(tables, face, res, sub_info, peer);
    let mut propa_sub_info = *sub_info;
    propa_sub_info.mode = Mode::Push;
    let zid = tables.zid;
    register_router_subscription(tables, face, res, &propa_sub_info, zid);
}

fn register_client_subscription(
    _tables: &mut Tables,
    face: &mut Arc<FaceState>,
    id: SubscriberId,
    res: &mut Arc<Resource>,
    sub_info: &SubscriberInfo,
) {
    // Register subscription
    {
        let res = get_mut_unchecked(res);
        match res.session_ctxs.get_mut(&face.id) {
            Some(ctx) => match &ctx.subs {
                Some(info) => {
                    if Mode::Pull == info.mode {
                        get_mut_unchecked(ctx).subs = Some(*sub_info);
                    }
                }
                None => {
                    get_mut_unchecked(ctx).subs = Some(*sub_info);
                }
            },
            None => {
                res.session_ctxs.insert(
                    face.id,
                    Arc::new(SessionContext {
                        face: face.clone(),
                        local_expr_id: None,
                        remote_expr_id: None,
                        subs: Some(*sub_info),
                        qabl: None,
                        last_values: HashMap::new(),
                        in_interceptor_cache: None,
                        e_interceptor_cache: None,
                    }),
                );
            }
        }
    }
    face_hat_mut!(face).remote_subs.insert(id, res.clone());
}

fn declare_client_subscription(
    tables: &mut Tables,
    face: &mut Arc<FaceState>,
    id: SubscriberId,
    res: &mut Arc<Resource>,
    sub_info: &SubscriberInfo,
) {
    register_client_subscription(tables, face, id, res, sub_info);
    let mut propa_sub_info = *sub_info;
    propa_sub_info.mode = Mode::Push;
    let zid = tables.zid;
    register_router_subscription(tables, face, res, &propa_sub_info, zid);
}

#[inline]
fn remote_router_subs(tables: &Tables, res: &Arc<Resource>) -> bool {
    res.context.is_some()
        && res_hat!(res)
            .router_subs
            .iter()
            .any(|peer| peer != &tables.zid)
}

#[inline]
fn remote_peer_subs(tables: &Tables, res: &Arc<Resource>) -> bool {
    res.context.is_some()
        && res_hat!(res)
            .peer_subs
            .iter()
            .any(|peer| peer != &tables.zid)
}

#[inline]
fn client_subs(res: &Arc<Resource>) -> Vec<Arc<FaceState>> {
    res.session_ctxs
        .values()
        .filter_map(|ctx| {
            if ctx.subs.is_some() {
                Some(ctx.face.clone())
            } else {
                None
            }
        })
        .collect()
}

#[inline]
fn send_forget_sourced_subscription_to_net_childs(
    tables: &Tables,
    net: &Network,
    childs: &[NodeIndex],
    res: &Arc<Resource>,
    src_face: Option<&Arc<FaceState>>,
    routing_context: Option<NodeId>,
) {
    for child in childs {
        if net.graph.contains_node(*child) {
            match tables.get_face(&net.graph[*child].zid).cloned() {
                Some(mut someface) => {
                    if src_face.is_none() || someface.id != src_face.unwrap().id {
                        let wire_expr = Resource::decl_key(res, &mut someface);

                        someface.primitives.send_declare(RoutingContext::with_expr(
                            Declare {
                                ext_qos: ext::QoSType::DECLARE,
                                ext_tstamp: None,
                                ext_nodeid: ext::NodeIdType {
                                    node_id: routing_context.unwrap_or(0),
                                },
                                body: DeclareBody::UndeclareSubscriber(UndeclareSubscriber {
                                    id: 0, // Sourced subscriptions do not use ids
                                    ext_wire_expr: WireExprType { wire_expr },
                                }),
                            },
                            res.expr(),
                        ));
                    }
                }
                None => log::trace!("Unable to find face for zid {}", net.graph[*child].zid),
            }
        }
    }
}

fn propagate_forget_simple_subscription(tables: &mut Tables, res: &Arc<Resource>) {
    for face in tables.faces.values_mut() {
        if let Some(id) = face_hat_mut!(face).local_subs.remove(res) {
            face.primitives.send_declare(RoutingContext::with_expr(
                Declare {
                    ext_qos: ext::QoSType::DECLARE,
                    ext_tstamp: None,
                    ext_nodeid: ext::NodeIdType::DEFAULT,
                    body: DeclareBody::UndeclareSubscriber(UndeclareSubscriber {
                        id,
                        ext_wire_expr: WireExprType::null(),
                    }),
                },
                res.expr(),
            ));
        }
    }
}

fn propagate_forget_simple_subscription_to_peers(tables: &mut Tables, res: &Arc<Resource>) {
    if !hat!(tables).full_net(WhatAmI::Peer)
        && res_hat!(res).router_subs.len() == 1
        && res_hat!(res).router_subs.contains(&tables.zid)
    {
        for mut face in tables
            .faces
            .values()
            .cloned()
            .collect::<Vec<Arc<FaceState>>>()
        {
            if face.whatami == WhatAmI::Peer
                && face_hat!(face).local_subs.contains_key(res)
                && !res.session_ctxs.values().any(|s| {
                    face.zid != s.face.zid
                        && s.subs.is_some()
                        && (s.face.whatami == WhatAmI::Client
                            || (s.face.whatami == WhatAmI::Peer
                                && hat!(tables).failover_brokering(s.face.zid, face.zid)))
                })
            {
                if let Some(id) = face_hat_mut!(&mut face).local_subs.remove(res) {
                    face.primitives.send_declare(RoutingContext::with_expr(
                        Declare {
                            ext_qos: ext::QoSType::DECLARE,
                            ext_tstamp: None,
                            ext_nodeid: ext::NodeIdType::DEFAULT,
                            body: DeclareBody::UndeclareSubscriber(UndeclareSubscriber {
                                id,
                                ext_wire_expr: WireExprType::null(),
                            }),
                        },
                        res.expr(),
                    ));
                }
            }
        }
    }
}

fn propagate_forget_sourced_subscription(
    tables: &Tables,
    res: &Arc<Resource>,
    src_face: Option<&Arc<FaceState>>,
    source: &ZenohId,
    net_type: WhatAmI,
) {
    let net = hat!(tables).get_net(net_type).unwrap();
    match net.get_idx(source) {
        Some(tree_sid) => {
            if net.trees.len() > tree_sid.index() {
                send_forget_sourced_subscription_to_net_childs(
                    tables,
                    net,
                    &net.trees[tree_sid.index()].childs,
                    res,
                    src_face,
                    Some(tree_sid.index() as NodeId),
                );
            } else {
                log::trace!(
                    "Propagating forget sub {}: tree for node {} sid:{} not yet ready",
                    res.expr(),
                    tree_sid.index(),
                    source
                );
            }
        }
        None => log::error!(
            "Error propagating forget sub {}: cannot get index of {}!",
            res.expr(),
            source
        ),
    }
}

fn unregister_router_subscription(tables: &mut Tables, res: &mut Arc<Resource>, router: &ZenohId) {
    res_hat_mut!(res).router_subs.retain(|sub| sub != router);

    if res_hat!(res).router_subs.is_empty() {
        hat_mut!(tables)
            .router_subs
            .retain(|sub| !Arc::ptr_eq(sub, res));

        if hat_mut!(tables).full_net(WhatAmI::Peer) {
            undeclare_peer_subscription(tables, None, res, &tables.zid.clone());
        }
        propagate_forget_simple_subscription(tables, res);
    }

    propagate_forget_simple_subscription_to_peers(tables, res);
}

fn undeclare_router_subscription(
    tables: &mut Tables,
    face: Option<&Arc<FaceState>>,
    res: &mut Arc<Resource>,
    router: &ZenohId,
) {
    if res_hat!(res).router_subs.contains(router) {
        unregister_router_subscription(tables, res, router);
        propagate_forget_sourced_subscription(tables, res, face, router, WhatAmI::Router);
    }
}

fn forget_router_subscription(
    tables: &mut Tables,
    face: &mut Arc<FaceState>,
    res: &mut Arc<Resource>,
    router: &ZenohId,
) {
    undeclare_router_subscription(tables, Some(face), res, router);
}

fn unregister_peer_subscription(tables: &mut Tables, res: &mut Arc<Resource>, peer: &ZenohId) {
    res_hat_mut!(res).peer_subs.retain(|sub| sub != peer);

    if res_hat!(res).peer_subs.is_empty() {
        hat_mut!(tables)
            .peer_subs
            .retain(|sub| !Arc::ptr_eq(sub, res));
    }
}

fn undeclare_peer_subscription(
    tables: &mut Tables,
    face: Option<&Arc<FaceState>>,
    res: &mut Arc<Resource>,
    peer: &ZenohId,
) {
    if res_hat!(res).peer_subs.contains(peer) {
        unregister_peer_subscription(tables, res, peer);
        propagate_forget_sourced_subscription(tables, res, face, peer, WhatAmI::Peer);
    }
}

fn forget_peer_subscription(
    tables: &mut Tables,
    face: &mut Arc<FaceState>,
    res: &mut Arc<Resource>,
    peer: &ZenohId,
) {
    undeclare_peer_subscription(tables, Some(face), res, peer);
    let client_subs = res.session_ctxs.values().any(|ctx| ctx.subs.is_some());
    let peer_subs = remote_peer_subs(tables, res);
    let zid = tables.zid;
    if !client_subs && !peer_subs {
        undeclare_router_subscription(tables, None, res, &zid);
    }
}

pub(super) fn undeclare_client_subscription(
    tables: &mut Tables,
    face: &mut Arc<FaceState>,
    res: &mut Arc<Resource>,
) {
    if !face_hat_mut!(face).remote_subs.values().any(|s| *s == *res) {
        if let Some(ctx) = get_mut_unchecked(res).session_ctxs.get_mut(&face.id) {
            get_mut_unchecked(ctx).subs = None;
        }

        let mut client_subs = client_subs(res);
        let router_subs = remote_router_subs(tables, res);
        let peer_subs = remote_peer_subs(tables, res);
        if client_subs.is_empty() && !peer_subs {
            undeclare_router_subscription(tables, None, res, &tables.zid.clone());
        } else {
            propagate_forget_simple_subscription_to_peers(tables, res);
        }
        if client_subs.len() == 1 && !router_subs && !peer_subs {
            let face = &mut client_subs[0];
            if !(face.whatami == WhatAmI::Client && res.expr().starts_with(PREFIX_LIVELINESS)) {
                if let Some(id) = face_hat_mut!(face).local_subs.remove(res) {
                    face.primitives.send_declare(RoutingContext::with_expr(
                        Declare {
                            ext_qos: ext::QoSType::DECLARE,
                            ext_tstamp: None,
                            ext_nodeid: ext::NodeIdType::DEFAULT,
                            body: DeclareBody::UndeclareSubscriber(UndeclareSubscriber {
                                id,
                                ext_wire_expr: WireExprType::null(),
                            }),
                        },
                        res.expr(),
                    ));
                }
            }
        }
    }
}

fn forget_client_subscription(
    tables: &mut Tables,
    face: &mut Arc<FaceState>,
    id: SubscriberId,
) -> Option<Arc<Resource>> {
    if let Some(mut res) = face_hat_mut!(face).remote_subs.remove(&id) {
        undeclare_client_subscription(tables, face, &mut res);
        Some(res)
    } else {
        None
    }
}

pub(super) fn pubsub_new_face(tables: &mut Tables, face: &mut Arc<FaceState>) {
    let sub_info = SubscriberInfo {
        reliability: Reliability::Reliable, // @TODO compute proper reliability to propagate from reliability of known subscribers
        mode: Mode::Push,
    };

    if face.whatami == WhatAmI::Client {
        for sub in &hat!(tables).router_subs {
            let id = face_hat!(face).next_id.fetch_add(1, Ordering::SeqCst);
            face_hat_mut!(face).local_subs.insert(sub.clone(), id);
            let key_expr = Resource::decl_key(sub, face);
            face.primitives.send_declare(RoutingContext::with_expr(
                Declare {
                    ext_qos: ext::QoSType::DECLARE,
                    ext_tstamp: None,
                    ext_nodeid: ext::NodeIdType::DEFAULT,
                    body: DeclareBody::DeclareSubscriber(DeclareSubscriber {
                        id,
                        wire_expr: key_expr,
                        ext_info: sub_info,
                    }),
                },
                sub.expr(),
            ));
        }
    } else if face.whatami == WhatAmI::Peer && !hat!(tables).full_net(WhatAmI::Peer) {
        for sub in &hat!(tables).router_subs {
            if sub.context.is_some()
                && (res_hat!(sub).router_subs.iter().any(|r| *r != tables.zid)
                    || sub.session_ctxs.values().any(|s| {
                        s.subs.is_some()
                            && (s.face.whatami == WhatAmI::Client
                                || (s.face.whatami == WhatAmI::Peer
                                    && hat!(tables).failover_brokering(s.face.zid, face.zid)))
                    }))
            {
                let id = face_hat!(face).next_id.fetch_add(1, Ordering::SeqCst);
                face_hat_mut!(face).local_subs.insert(sub.clone(), id);
                let key_expr = Resource::decl_key(sub, face);
                face.primitives.send_declare(RoutingContext::with_expr(
                    Declare {
                        ext_qos: ext::QoSType::DECLARE,
                        ext_tstamp: None,
                        ext_nodeid: ext::NodeIdType::DEFAULT,
                        body: DeclareBody::DeclareSubscriber(DeclareSubscriber {
                            id,
                            wire_expr: key_expr,
                            ext_info: sub_info,
                        }),
                    },
                    sub.expr(),
                ));
            }
        }
    }
}

pub(super) fn pubsub_remove_node(tables: &mut Tables, node: &ZenohId, net_type: WhatAmI) {
    match net_type {
        WhatAmI::Router => {
            for mut res in hat!(tables)
                .router_subs
                .iter()
                .filter(|res| res_hat!(res).router_subs.contains(node))
                .cloned()
                .collect::<Vec<Arc<Resource>>>()
            {
                unregister_router_subscription(tables, &mut res, node);

                update_matches_data_routes(tables, &mut res);
                Resource::clean(&mut res)
            }
        }
        WhatAmI::Peer => {
            for mut res in hat!(tables)
                .peer_subs
                .iter()
                .filter(|res| res_hat!(res).peer_subs.contains(node))
                .cloned()
                .collect::<Vec<Arc<Resource>>>()
            {
                unregister_peer_subscription(tables, &mut res, node);
                let client_subs = res.session_ctxs.values().any(|ctx| ctx.subs.is_some());
                let peer_subs = remote_peer_subs(tables, &res);
                if !client_subs && !peer_subs {
                    undeclare_router_subscription(tables, None, &mut res, &tables.zid.clone());
                }

                update_matches_data_routes(tables, &mut res);
                Resource::clean(&mut res)
            }
        }
        _ => (),
    }
}

pub(super) fn pubsub_tree_change(
    tables: &mut Tables,
    new_childs: &[Vec<NodeIndex>],
    net_type: WhatAmI,
) {
    // propagate subs to new childs
    for (tree_sid, tree_childs) in new_childs.iter().enumerate() {
        if !tree_childs.is_empty() {
            let net = hat!(tables).get_net(net_type).unwrap();
            let tree_idx = NodeIndex::new(tree_sid);
            if net.graph.contains_node(tree_idx) {
                let tree_id = net.graph[tree_idx].zid;

                let subs_res = match net_type {
                    WhatAmI::Router => &hat!(tables).router_subs,
                    _ => &hat!(tables).peer_subs,
                };

                for res in subs_res {
                    let subs = match net_type {
                        WhatAmI::Router => &res_hat!(res).router_subs,
                        _ => &res_hat!(res).peer_subs,
                    };
                    for sub in subs {
                        if *sub == tree_id {
                            let sub_info = SubscriberInfo {
                                reliability: Reliability::Reliable, // @TODO compute proper reliability to propagate from reliability of known subscribers
                                mode: Mode::Push,
                            };
                            send_sourced_subscription_to_net_childs(
                                tables,
                                net,
                                tree_childs,
                                res,
                                None,
                                &sub_info,
                                tree_sid as NodeId,
                            );
                        }
                    }
                }
            }
        }
    }

    // recompute routes
    update_data_routes_from(tables, &mut tables.root_res.clone());
}

pub(super) fn pubsub_linkstate_change(tables: &mut Tables, zid: &ZenohId, links: &[ZenohId]) {
    if let Some(src_face) = tables.get_face(zid).cloned() {
        if hat!(tables).router_peers_failover_brokering && src_face.whatami == WhatAmI::Peer {
            for res in face_hat!(src_face).remote_subs.values() {
                let client_subs = res
                    .session_ctxs
                    .values()
                    .any(|ctx| ctx.face.whatami == WhatAmI::Client && ctx.subs.is_some());
                if !remote_router_subs(tables, res) && !client_subs {
                    for ctx in get_mut_unchecked(&mut res.clone())
                        .session_ctxs
                        .values_mut()
                    {
                        let dst_face = &mut get_mut_unchecked(ctx).face;
                        if dst_face.whatami == WhatAmI::Peer && src_face.zid != dst_face.zid {
                            if let Some(id) = face_hat!(dst_face).local_subs.get(res).cloned() {
                                let forget = !HatTables::failover_brokering_to(links, dst_face.zid)
                                    && {
                                        let ctx_links = hat!(tables)
                                            .peers_net
                                            .as_ref()
                                            .map(|net| net.get_links(dst_face.zid))
                                            .unwrap_or_else(|| &[]);
                                        res.session_ctxs.values().any(|ctx2| {
                                            ctx2.face.whatami == WhatAmI::Peer
                                                && ctx2.subs.is_some()
                                                && HatTables::failover_brokering_to(
                                                    ctx_links,
                                                    ctx2.face.zid,
                                                )
                                        })
                                    };
                                if forget {
                                    dst_face.primitives.send_declare(RoutingContext::with_expr(
                                        Declare {
                                            ext_qos: ext::QoSType::DECLARE,
                                            ext_tstamp: None,
                                            ext_nodeid: ext::NodeIdType::DEFAULT,
                                            body: DeclareBody::UndeclareSubscriber(
                                                UndeclareSubscriber {
                                                    id,
                                                    ext_wire_expr: WireExprType::null(),
                                                },
                                            ),
                                        },
                                        res.expr(),
                                    ));

                                    face_hat_mut!(dst_face).local_subs.remove(res);
                                }
                            } else if HatTables::failover_brokering_to(links, ctx.face.zid) {
                                let dst_face = &mut get_mut_unchecked(ctx).face;
                                let id = face_hat!(dst_face).next_id.fetch_add(1, Ordering::SeqCst);
                                face_hat_mut!(dst_face).local_subs.insert(res.clone(), id);
                                let key_expr = Resource::decl_key(res, dst_face);
                                let sub_info = SubscriberInfo {
                                    reliability: Reliability::Reliable, // @TODO compute proper reliability to propagate from reliability of known subscribers
                                    mode: Mode::Push,
                                };
                                dst_face.primitives.send_declare(RoutingContext::with_expr(
                                    Declare {
                                        ext_qos: ext::QoSType::DECLARE,
                                        ext_tstamp: None,
                                        ext_nodeid: ext::NodeIdType::DEFAULT,
                                        body: DeclareBody::DeclareSubscriber(DeclareSubscriber {
                                            id,
                                            wire_expr: key_expr,
                                            ext_info: sub_info,
                                        }),
                                    },
                                    res.expr(),
                                ));
                            }
                        }
                    }
                }
            }
        }
    }
}

#[inline]
fn insert_faces_for_subs(
    route: &mut Route,
    expr: &RoutingExpr,
    tables: &Tables,
    net: &Network,
    source: NodeId,
    subs: &HashSet<ZenohId>,
) {
    if net.trees.len() > source as usize {
        for sub in subs {
            if let Some(sub_idx) = net.get_idx(sub) {
                if net.trees[source as usize].directions.len() > sub_idx.index() {
                    if let Some(direction) = net.trees[source as usize].directions[sub_idx.index()]
                    {
                        if net.graph.contains_node(direction) {
                            if let Some(face) = tables.get_face(&net.graph[direction].zid) {
                                route.entry(face.id).or_insert_with(|| {
                                    let key_expr =
                                        Resource::get_best_key(expr.prefix, expr.suffix, face.id);
                                    (face.clone(), key_expr.to_owned(), source)
                                });
                            }
                        }
                    }
                }
            }
        }
    } else {
        log::trace!("Tree for node sid:{} not yet ready", source);
    }
}

impl HatPubSubTrait for HatCode {
    fn declare_subscription(
        &self,
        tables: &mut Tables,
        face: &mut Arc<FaceState>,
        id: SubscriberId,
        res: &mut Arc<Resource>,
        sub_info: &SubscriberInfo,
        node_id: NodeId,
    ) {
        match face.whatami {
            WhatAmI::Router => {
                if let Some(router) = get_router(tables, face, node_id) {
                    declare_router_subscription(tables, face, res, sub_info, router)
                }
            }
            WhatAmI::Peer => {
                if hat!(tables).full_net(WhatAmI::Peer) {
                    if let Some(peer) = get_peer(tables, face, node_id) {
                        declare_peer_subscription(tables, face, res, sub_info, peer)
                    }
                } else {
                    declare_client_subscription(tables, face, id, res, sub_info)
                }
            }
            _ => declare_client_subscription(tables, face, id, res, sub_info),
        }
    }

    fn undeclare_subscription(
        &self,
        tables: &mut Tables,
        face: &mut Arc<FaceState>,
        id: SubscriberId,
        res: Option<Arc<Resource>>,
        node_id: NodeId,
    ) -> Option<Arc<Resource>> {
        match face.whatami {
            WhatAmI::Router => {
                if let Some(mut res) = res {
                    if let Some(router) = get_router(tables, face, node_id) {
                        forget_router_subscription(tables, face, &mut res, &router);
                        Some(res)
                    } else {
                        None
                    }
                } else {
                    None
                }
            }
            WhatAmI::Peer => {
                if hat!(tables).full_net(WhatAmI::Peer) {
                    if let Some(mut res) = res {
                        if let Some(peer) = get_peer(tables, face, node_id) {
                            forget_peer_subscription(tables, face, &mut res, &peer);
                            Some(res)
                        } else {
                            None
                        }
                    } else {
                        None
                    }
                } else {
                    forget_client_subscription(tables, face, id)
                }
            }
            _ => forget_client_subscription(tables, face, id),
        }
    }

    fn get_subscriptions(&self, tables: &Tables) -> Vec<Arc<Resource>> {
        hat!(tables).router_subs.iter().cloned().collect()
    }

    fn compute_data_route(
        &self,
        tables: &Tables,
        expr: &mut RoutingExpr,
        source: NodeId,
        source_type: WhatAmI,
    ) -> Arc<Route> {
        let mut route = HashMap::new();
        let key_expr = expr.full_expr();
        if key_expr.ends_with('/') {
            return Arc::new(route);
        }
        log::trace!(
            "compute_data_route({}, {:?}, {:?})",
            key_expr,
            source,
            source_type
        );
        let key_expr = match OwnedKeyExpr::try_from(key_expr) {
            Ok(ke) => ke,
            Err(e) => {
                log::warn!("Invalid KE reached the system: {}", e);
                return Arc::new(route);
            }
        };
        let res = Resource::get_resource(expr.prefix, expr.suffix);
        let matches = res
            .as_ref()
            .and_then(|res| res.context.as_ref())
            .map(|ctx| Cow::from(&ctx.matches))
            .unwrap_or_else(|| Cow::from(Resource::get_matches(tables, &key_expr)));

        let master = !hat!(tables).full_net(WhatAmI::Peer)
            || *hat!(tables).elect_router(&tables.zid, &key_expr, hat!(tables).shared_nodes.iter())
                == tables.zid;

        for mres in matches.iter() {
            let mres = mres.upgrade().unwrap();

            if master || source_type == WhatAmI::Router {
                let net = hat!(tables).routers_net.as_ref().unwrap();
                let router_source = match source_type {
                    WhatAmI::Router => source,
                    _ => net.idx.index() as NodeId,
                };
                insert_faces_for_subs(
                    &mut route,
                    expr,
                    tables,
                    net,
                    router_source,
                    &res_hat!(mres).router_subs,
                );
            }

            if (master || source_type != WhatAmI::Router) && hat!(tables).full_net(WhatAmI::Peer) {
                let net = hat!(tables).peers_net.as_ref().unwrap();
                let peer_source = match source_type {
                    WhatAmI::Peer => source,
                    _ => net.idx.index() as NodeId,
                };
                insert_faces_for_subs(
                    &mut route,
                    expr,
                    tables,
                    net,
                    peer_source,
                    &res_hat!(mres).peer_subs,
                );
            }

            if master || source_type == WhatAmI::Router {
                for (sid, context) in &mres.session_ctxs {
                    if let Some(subinfo) = &context.subs {
                        if context.face.whatami != WhatAmI::Router && subinfo.mode == Mode::Push {
                            route.entry(*sid).or_insert_with(|| {
                                let key_expr =
                                    Resource::get_best_key(expr.prefix, expr.suffix, *sid);
                                (context.face.clone(), key_expr.to_owned(), NodeId::default())
                            });
                        }
                    }
                }
            }
        }
        for mcast_group in &tables.mcast_groups {
            route.insert(
                mcast_group.id,
                (
                    mcast_group.clone(),
                    expr.full_expr().to_string().into(),
                    NodeId::default(),
                ),
            );
        }
        Arc::new(route)
    }

    fn get_data_routes_entries(&self, tables: &Tables) -> RoutesIndexes {
        get_routes_entries(tables)
    }
}<|MERGE_RESOLUTION|>--- conflicted
+++ resolved
@@ -87,14 +87,9 @@
     src_face: &mut Arc<FaceState>,
     full_peer_net: bool,
 ) {
-<<<<<<< HEAD
-    if (src_face.id != dst_face.id || res.expr().starts_with(PREFIX_LIVELINESS))
-        && !face_hat!(dst_face).local_subs.contains_key(res)
-=======
     if (src_face.id != dst_face.id
         || (dst_face.whatami == WhatAmI::Client && res.expr().starts_with(PREFIX_LIVELINESS)))
-        && !face_hat!(dst_face).local_subs.contains(res)
->>>>>>> 77ab6764
+        && !face_hat!(dst_face).local_subs.contains_key(res)
         && if full_peer_net {
             dst_face.whatami == WhatAmI::Client
         } else {
