//
// Copyright (c) 2023 ZettaScale Technology
//
// This program and the accompanying materials are made available under the
// terms of the Eclipse Public License 2.0 which is available at
// http://www.eclipse.org/legal/epl-2.0, or the Apache License, Version 2.0
// which is available at https://www.apache.org/licenses/LICENSE-2.0.
//
// SPDX-License-Identifier: EPL-2.0 OR Apache-2.0
//
// Contributors:
//   ZettaScale Zenoh Team, <zenoh@zettascale.tech>
//
use std::{
    borrow::Cow,
    collections::HashMap,
    sync::{atomic::Ordering, Arc},
};

use petgraph::graph::NodeIndex;
use zenoh_protocol::{
    core::{
        key_expr::include::{Includer, DEFAULT_INCLUDER},
        WhatAmI, ZenohIdProto,
    },
    network::{
        declare::{
            self, common::ext::WireExprType, queryable::ext::QueryableInfoType, Declare,
            DeclareBody, DeclareQueryable, QueryableId, UndeclareQueryable,
        },
        interest::{InterestId, InterestMode},
    },
};
use zenoh_sync::get_mut_unchecked;

use super::Hat;
#[cfg(feature = "unstable")]
use crate::key_expr::KeyExpr;
use crate::net::{
    protocol::network::Network,
    routing::{
        dispatcher::{
            face::FaceState,
            resource::{FaceContext, NodeId, Resource},
            tables::{QueryTargetQabl, QueryTargetQablSet, RoutingExpr, TablesData},
        },
        hat::{
            BaseContext, CurrentFutureTrait, HatQueriesTrait, InterestProfile, SendDeclare, Sources,
        },
        router::{disable_matches_query_routes, Direction, DEFAULT_NODE_ID},
        RoutingContext,
    },
};

#[inline]
fn merge_qabl_infos(mut this: QueryableInfoType, info: &QueryableInfoType) -> QueryableInfoType {
    this.complete = this.complete || info.complete;
    this.distance = std::cmp::min(this.distance, info.distance);
    this
}

impl Hat {
    fn local_router_qabl_info(
        &self,
        _tables: &TablesData,
        res: &Arc<Resource>,
    ) -> QueryableInfoType {
        res.face_ctxs
            .values()
            .fold(None, |accu, ctx| {
                if let Some(info) = ctx.qabl.as_ref() {
                    Some(match accu {
                        Some(accu) => merge_qabl_infos(accu, info),
                        None => *info,
                    })
                } else {
                    accu
                }
            })
            .unwrap_or(QueryableInfoType::DEFAULT)
    }

    fn local_qabl_info(
        &self,
        tables: &TablesData,
        res: &Arc<Resource>,
        face: &Arc<FaceState>,
    ) -> QueryableInfoType {
        let info = if res.ctx.is_some() {
            self.res_hat(res)
                .router_qabls
                .iter()
                .fold(None, |accu, (zid, info)| {
                    if *zid != tables.zid {
                        Some(match accu {
                            Some(accu) => merge_qabl_infos(accu, info),
                            None => *info,
                        })
                    } else {
                        accu
                    }
                })
        } else {
            None
        };
        res.face_ctxs
            .values()
            .fold(info, |accu, ctx| {
                if (ctx.face.id != face.id && ctx.face.whatami != WhatAmI::Peer)
                    || face.whatami != WhatAmI::Peer
                {
                    if let Some(info) = ctx.qabl.as_ref() {
                        Some(match accu {
                            Some(accu) => merge_qabl_infos(accu, info),
                            None => *info,
                        })
                    } else {
                        accu
                    }
                } else {
                    accu
                }
            })
            .unwrap_or(QueryableInfoType::DEFAULT)
    }

    #[inline]
    #[allow(clippy::too_many_arguments)]
    fn send_sourced_queryable_to_net_children(
        &self,
        tables: &TablesData,
        net: &Network,
        children: &[NodeIndex],
        res: &Arc<Resource>,
        qabl_info: &QueryableInfoType,
        src_face: Option<&mut Arc<FaceState>>,
        routing_context: NodeId,
    ) {
        for child in children {
            if net.graph.contains_node(*child) {
                match self.face(tables, &net.graph[*child].zid).cloned() {
                    Some(mut someface) => {
                        if src_face
                            .as_ref()
                            .map(|src_face| someface.id != src_face.id)
                            .unwrap_or(true)
                        {
                            let push_declaration = self.push_declaration_profile(&someface);
                            let key_expr = Resource::decl_key(res, &mut someface, push_declaration);

                            someface.primitives.send_declare(RoutingContext::with_expr(
                                &mut Declare {
                                    interest_id: None,
                                    ext_qos: declare::ext::QoSType::DECLARE,
                                    ext_tstamp: None,
                                    ext_nodeid: declare::ext::NodeIdType {
                                        node_id: routing_context,
                                    },
                                    body: DeclareBody::DeclareQueryable(DeclareQueryable {
                                        id: 0, // Sourced queryables do not use ids
                                        wire_expr: key_expr,
                                        ext_info: *qabl_info,
                                    }),
                                },
                                res.expr().to_string(),
                            ));
                        }
                    }
                    None => {
                        tracing::trace!("Unable to find face for zid {}", net.graph[*child].zid)
                    }
                }
            }
        }
    }

    fn propagate_simple_queryable(
        &self,
        tables: &mut TablesData,
        res: &Arc<Resource>,
        src_face: Option<&mut Arc<FaceState>>,
        send_declare: &mut SendDeclare,
    ) {
        let faces = self.faces(tables).values().cloned();
        for mut dst_face in faces {
            let info = self.local_qabl_info(tables, res, &dst_face);
            let current = self.face_hat(&dst_face).local_qabls.get(res);
            if src_face
                .as_ref()
                .map(|src_face| dst_face.id != src_face.id)
                .unwrap_or(true)
                && (current.is_none() || current.unwrap().1 != info)
                && self
                    .face_hat(&dst_face)
                    .remote_interests
                    .values()
                    .any(|i| i.options.queryables() && i.matches(res))
                && dst_face.whatami != WhatAmI::Router
                && src_face
                    .as_ref()
                    .map(|src_face| {
                        src_face.whatami != WhatAmI::Peer || dst_face.whatami != WhatAmI::Peer
                    })
                    .unwrap_or(true)
            {
                let id = current.map(|c| c.0).unwrap_or(
                    self.face_hat(&dst_face)
                        .next_id
                        .fetch_add(1, Ordering::SeqCst),
                );
                self.face_hat_mut(&mut dst_face)
                    .local_qabls
                    .insert(res.clone(), (id, info));
                let push_declaration = self.push_declaration_profile(&dst_face);
                let key_expr = Resource::decl_key(res, &mut dst_face, push_declaration);
                send_declare(
                    &dst_face.primitives,
                    RoutingContext::with_expr(
                        Declare {
                            interest_id: None,
                            ext_qos: declare::ext::QoSType::DECLARE,
                            ext_tstamp: None,
                            ext_nodeid: declare::ext::NodeIdType::DEFAULT,
                            body: DeclareBody::DeclareQueryable(DeclareQueryable {
                                id,
                                wire_expr: key_expr,
                                ext_info: info,
                            }),
                        },
                        res.expr().to_string(),
                    ),
                );
            }
        }
    }

    fn propagate_sourced_queryable(
        &self,
        tables: &TablesData,
        res: &Arc<Resource>,
        qabl_info: &QueryableInfoType,
        src_face: Option<&mut Arc<FaceState>>,
        source: &ZenohIdProto,
    ) {
        let net = self.routers_net.as_ref().unwrap();
        match net.get_idx(source) {
            Some(tree_sid) => {
                if net.trees.len() > tree_sid.index() {
                    self.send_sourced_queryable_to_net_children(
                        tables,
                        net,
                        &net.trees[tree_sid.index()].children,
                        res,
                        qabl_info,
                        src_face,
                        tree_sid.index() as NodeId,
                    );
                } else {
                    tracing::trace!(
                        "Propagating qabl {}: tree for node {} sid:{} not yet ready",
                        res.expr(),
                        tree_sid.index(),
                        source
                    );
                }
            }
            None => tracing::error!(
                "Error propagating qabl {}: cannot get index of {}!",
                res.expr(),
                source
            ),
        }
    }

    fn register_router_queryable(
        &mut self,
        tables: &mut TablesData,
        mut face: Option<&mut Arc<FaceState>>,
        res: &mut Arc<Resource>,
        qabl_info: &QueryableInfoType,
        router: ZenohIdProto,
        send_declare: &mut SendDeclare,
        profile: InterestProfile,
    ) {
        let current_info = self.res_hat(res).router_qabls.get(&router);
        if current_info.is_none() || current_info.unwrap() != qabl_info {
            // Register router queryable
            {
                self.res_hat_mut(res)
                    .router_qabls
                    .insert(router, *qabl_info);
                self.router_qabls.insert(res.clone());
            }

            if profile.is_push()
                || self.router_remote_interests.values().any(|interest| {
                    interest.options.queryables()
                        && interest
                            .res
                            .as_ref()
                            .map(|r| r.matches(&res))
                            .unwrap_or(true)
                })
                || router != tables.zid
            {
                // Propagate queryable to routers
                self.propagate_sourced_queryable(
                    tables,
                    res,
                    qabl_info,
                    face.as_deref_mut(),
                    &router,
                );
            }
        }

        // Propagate queryable to clients
        self.propagate_simple_queryable(tables, res, face, send_declare);
    }

    fn declare_router_queryable(
        &mut self,
        tables: &mut TablesData,
        face: &mut Arc<FaceState>,
        res: &mut Arc<Resource>,
        qabl_info: &QueryableInfoType,
        router: ZenohIdProto,
        send_declare: &mut SendDeclare,
        profile: InterestProfile,
    ) {
        self.register_router_queryable(
            tables,
            Some(face),
            res,
            qabl_info,
            router,
            send_declare,
            profile,
        );
    }

    fn register_simple_queryable(
        &self,
        _tables: &mut TablesData,
        face: &mut Arc<FaceState>,
        id: QueryableId,
        res: &mut Arc<Resource>,
        qabl_info: &QueryableInfoType,
    ) {
        // Register queryable
        {
            let res = get_mut_unchecked(res);
            get_mut_unchecked(
                res.face_ctxs
                    .entry(face.id)
                    .or_insert_with(|| Arc::new(FaceContext::new(face.clone()))),
            )
            .qabl = Some(*qabl_info);
        }
        self.face_hat_mut(face).remote_qabls.insert(id, res.clone());
    }

    fn declare_simple_queryable(
        &mut self,
        tables: &mut TablesData,
        face: &mut Arc<FaceState>,
        id: QueryableId,
        res: &mut Arc<Resource>,
        qabl_info: &QueryableInfoType,
        send_declare: &mut SendDeclare,
        profile: InterestProfile,
    ) {
        self.register_simple_queryable(tables, face, id, res, qabl_info);
        let local_details = self.local_router_qabl_info(tables, res);
        let zid = tables.zid;
        self.register_router_queryable(
            tables,
            Some(face),
            res,
            &local_details,
            zid,
            send_declare,
            profile,
        );
    }

    #[inline]
    fn remote_router_qabls(&self, tables: &TablesData, res: &Arc<Resource>) -> bool {
        res.ctx.is_some()
            && self
                .res_hat(res)
                .router_qabls
                .keys()
                .any(|router| router != &tables.zid)
    }

    #[inline]
    fn simple_qabls(&self, res: &Arc<Resource>) -> Vec<Arc<FaceState>> {
        res.face_ctxs
            .values()
            .filter_map(|ctx| {
                if ctx.qabl.is_some() {
                    Some(ctx.face.clone())
                } else {
                    None
                }
            })
            .collect()
    }

    #[inline]
    fn remote_simple_qabls(&self, res: &Arc<Resource>, face: &Arc<FaceState>) -> bool {
        res.face_ctxs
            .values()
            .any(|ctx| ctx.face.id != face.id && ctx.qabl.is_some())
    }

    #[inline]
    fn send_forget_sourced_queryable_to_net_children(
        &self,
        tables: &TablesData,
        net: &Network,
        children: &[NodeIndex],
        res: &Arc<Resource>,
        src_face: Option<&Arc<FaceState>>,
        routing_context: NodeId,
    ) {
        for child in children {
            if net.graph.contains_node(*child) {
                match self.face(tables, &net.graph[*child].zid).cloned() {
                    Some(mut someface) => {
                        if src_face
                            .map(|src_face| someface.id != src_face.id)
                            .unwrap_or(true)
                        {
                            let push_declaration = self.push_declaration_profile(&someface);
                            let wire_expr =
                                Resource::decl_key(res, &mut someface, push_declaration);

                            someface.primitives.send_declare(RoutingContext::with_expr(
                                &mut Declare {
                                    interest_id: None,
                                    ext_qos: declare::ext::QoSType::DECLARE,
                                    ext_tstamp: None,
                                    ext_nodeid: declare::ext::NodeIdType {
                                        node_id: routing_context,
                                    },
                                    body: DeclareBody::UndeclareQueryable(UndeclareQueryable {
                                        id: 0, // Sourced queryables do not use ids
                                        ext_wire_expr: WireExprType { wire_expr },
                                    }),
                                },
                                res.expr().to_string(),
                            ));
                        }
                    }
                    None => {
                        tracing::trace!("Unable to find face for zid {}", net.graph[*child].zid)
                    }
                }
            }
        }
    }

    fn propagate_forget_simple_queryable(
        &self,
        tables: &mut TablesData,
        res: &mut Arc<Resource>,
        send_declare: &mut SendDeclare,
    ) {
        for mut face in self.faces(tables).values().cloned() {
            if let Some((id, _)) = self.face_hat_mut(&mut face).local_qabls.remove(res) {
                send_declare(
                    &face.primitives,
                    RoutingContext::with_expr(
                        Declare {
                            interest_id: None,
                            ext_qos: declare::ext::QoSType::DECLARE,
                            ext_tstamp: None,
                            ext_nodeid: declare::ext::NodeIdType::DEFAULT,
                            body: DeclareBody::UndeclareQueryable(UndeclareQueryable {
                                id,
                                ext_wire_expr: WireExprType::null(),
                            }),
                        },
                        res.expr().to_string(),
                    ),
                );
            }
            for res in self
                .face_hat(&face)
                .local_qabls
                .keys()
                .cloned()
                .collect::<Vec<Arc<Resource>>>()
            {
                if !res.context().matches.iter().any(|m| {
                    m.upgrade().is_some_and(|m| {
                        m.ctx.is_some()
                            && (self.remote_simple_qabls(&m, &face)
                                || self.remote_router_qabls(tables, &m))
                    })
                }) {
                    if let Some((id, _)) = self.face_hat_mut(&mut face).local_qabls.remove(&res) {
                        send_declare(
                            &face.primitives,
                            RoutingContext::with_expr(
                                Declare {
                                    interest_id: None,
                                    ext_qos: declare::ext::QoSType::DECLARE,
                                    ext_tstamp: None,
                                    ext_nodeid: declare::ext::NodeIdType::DEFAULT,
                                    body: DeclareBody::UndeclareQueryable(UndeclareQueryable {
                                        id,
                                        ext_wire_expr: WireExprType::null(),
                                    }),
                                },
                                res.expr().to_string(),
                            ),
                        );
                    }
                }
            }
        }
    }

    fn propagate_forget_simple_queryable_to_peers(
        &self,
        tables: &mut TablesData,
        res: &mut Arc<Resource>,
        send_declare: &mut SendDeclare,
    ) {
        if self.res_hat(res).router_qabls.len() == 1
            && self.res_hat(res).router_qabls.contains_key(&tables.zid)
        {
            for mut face in self.faces(tables).values().cloned().collect::<Vec<_>>() {
                if face.whatami == WhatAmI::Peer
                    && self.face_hat(&face).local_qabls.contains_key(res)
                    && !res.face_ctxs.values().any(|ctx| {
                        face.zid != ctx.face.zid
                            && ctx.qabl.is_some()
                            && ctx.face.whatami == WhatAmI::Client
                    })
                {
                    if let Some((id, _)) = self.face_hat_mut(&mut face).local_qabls.remove(res) {
                        send_declare(
                            &face.primitives,
                            RoutingContext::with_expr(
                                Declare {
                                    interest_id: None,
                                    ext_qos: declare::ext::QoSType::DECLARE,
                                    ext_tstamp: None,
                                    ext_nodeid: declare::ext::NodeIdType::DEFAULT,
                                    body: DeclareBody::UndeclareQueryable(UndeclareQueryable {
                                        id,
                                        ext_wire_expr: WireExprType::null(),
                                    }),
                                },
                                res.expr().to_string(),
                            ),
                        );
                    }
                }
            }
        }
    }

    fn propagate_forget_sourced_queryable(
        &self,
        tables: &mut TablesData,
        res: &mut Arc<Resource>,
        src_face: Option<&Arc<FaceState>>,
        source: &ZenohIdProto,
    ) {
        let net = self.routers_net.as_ref().unwrap();
        match net.get_idx(source) {
            Some(tree_sid) => {
                if net.trees.len() > tree_sid.index() {
                    self.send_forget_sourced_queryable_to_net_children(
                        tables,
                        net,
                        &net.trees[tree_sid.index()].children,
                        res,
                        src_face,
                        tree_sid.index() as NodeId,
                    );
                } else {
                    tracing::trace!(
                        "Propagating forget qabl {}: tree for node {} sid:{} not yet ready",
                        res.expr(),
                        tree_sid.index(),
                        source
                    );
                }
            }
            None => tracing::error!(
                "Error propagating forget qabl {}: cannot get index of {}!",
                res.expr(),
                source
            ),
        }
    }

    fn unregister_router_queryable(
        &mut self,
        tables: &mut TablesData,
        res: &mut Arc<Resource>,
        router: &ZenohIdProto,
        send_declare: &mut SendDeclare,
    ) {
        self.res_hat_mut(res).router_qabls.remove(router);

        if self.res_hat(res).router_qabls.is_empty() {
            self.router_qabls.retain(|qabl| !Arc::ptr_eq(qabl, res));

            self.propagate_forget_simple_queryable(tables, res, send_declare);
        }

        self.propagate_forget_simple_queryable_to_peers(tables, res, send_declare);
    }

    fn undeclare_router_queryable(
        &mut self,
        tables: &mut TablesData,
        face: Option<&Arc<FaceState>>,
        res: &mut Arc<Resource>,
        router: &ZenohIdProto,
        send_declare: &mut SendDeclare,
        profile: InterestProfile,
    ) {
        if self.res_hat(res).router_qabls.contains_key(router) {
            self.unregister_router_queryable(tables, res, router, send_declare);
            if profile.is_push()
                || self.router_remote_interests.values().any(|interest| {
                    interest.options.queryables()
                        && interest
                            .res
                            .as_ref()
                            .map(|r| r.matches(&res))
                            .unwrap_or(true)
                })
                || router != &tables.zid
            {
                self.propagate_forget_sourced_queryable(tables, res, face, router);
            }
        }
    }

    fn forget_router_queryable(
        &mut self,
        tables: &mut TablesData,
        face: &mut Arc<FaceState>,
        res: &mut Arc<Resource>,
        router: &ZenohIdProto,
        send_declare: &mut SendDeclare,
        profile: InterestProfile,
    ) {
        self.undeclare_router_queryable(tables, Some(face), res, router, send_declare, profile);
    }

    pub(super) fn undeclare_simple_queryable(
        &mut self,
        ctx: BaseContext,
        res: &mut Arc<Resource>,
        profile: InterestProfile,
    ) {
        if !self
            .face_hat_mut(ctx.src_face)
            .remote_qabls
            .values()
            .any(|s| *s == *res)
        {
            if let Some(ctx) = get_mut_unchecked(res).face_ctxs.get_mut(&ctx.src_face.id) {
                get_mut_unchecked(ctx).qabl = None;
            }

            let mut simple_qabls = self.simple_qabls(res);
            let router_qabls = self.remote_router_qabls(ctx.tables, res);

            if simple_qabls.is_empty() {
                self.undeclare_router_queryable(
                    ctx.tables,
                    None,
                    res,
                    &ctx.tables.zid.clone(),
                    ctx.send_declare,
                    profile,
                );
            } else {
                let local_info = self.local_router_qabl_info(ctx.tables, res);
                self.register_router_queryable(
                    ctx.tables,
                    None,
                    res,
                    &local_info,
                    ctx.tables.zid,
                    ctx.send_declare,
                    profile,
                );
                self.propagate_forget_simple_queryable_to_peers(ctx.tables, res, ctx.send_declare);
            }

            if simple_qabls.len() == 1 && !router_qabls {
                let face = &mut simple_qabls[0];
                if let Some((id, _)) = self.face_hat_mut(face).local_qabls.remove(res) {
                    (ctx.send_declare)(
                        &face.primitives,
                        RoutingContext::with_expr(
                            Declare {
                                interest_id: None,
                                ext_qos: declare::ext::QoSType::DECLARE,
                                ext_tstamp: None,
                                ext_nodeid: declare::ext::NodeIdType::DEFAULT,
                                body: DeclareBody::UndeclareQueryable(UndeclareQueryable {
                                    id,
                                    ext_wire_expr: WireExprType::null(),
                                }),
                            },
                            res.expr().to_string(),
                        ),
                    );
                }
                for res in self
                    .face_hat(face)
                    .local_qabls
                    .keys()
                    .cloned()
                    .collect::<Vec<Arc<Resource>>>()
                {
                    if !res.context().matches.iter().any(|m| {
                        m.upgrade().is_some_and(|m| {
                            m.ctx.is_some()
                                && (self.remote_simple_qabls(&m, face)
                                    || self.remote_router_qabls(ctx.tables, &m))
                        })
                    }) {
                        if let Some((id, _)) = self.face_hat_mut(face).local_qabls.remove(&res) {
                            (ctx.send_declare)(
                                &face.primitives,
                                RoutingContext::with_expr(
                                    Declare {
                                        interest_id: None,
                                        ext_qos: declare::ext::QoSType::DECLARE,
                                        ext_tstamp: None,
                                        ext_nodeid: declare::ext::NodeIdType::DEFAULT,
                                        body: DeclareBody::UndeclareQueryable(UndeclareQueryable {
                                            id,
                                            ext_wire_expr: WireExprType::null(),
                                        }),
                                    },
                                    res.expr().to_string(),
                                ),
                            );
                        }
                    }
                }
            }
        }
    }

    fn forget_simple_queryable(
        &mut self,
        ctx: BaseContext,
        id: QueryableId,
        profile: InterestProfile,
    ) -> Option<Arc<Resource>> {
        if let Some(mut res) = self.face_hat_mut(ctx.src_face).remote_qabls.remove(&id) {
            self.undeclare_simple_queryable(ctx, &mut res, profile);
            Some(res)
        } else {
            None
        }
    }

    pub(super) fn queries_remove_node(
        &mut self,
        tables: &mut TablesData,
        node: &ZenohIdProto,
        send_declare: &mut SendDeclare,
    ) {
        let mut qabls = vec![];
        for res in self.router_qabls.iter() {
            for qabl in self.res_hat(res).router_qabls.keys() {
                if qabl == node {
                    qabls.push(res.clone());
                }
            }
        }
        for mut res in qabls {
            self.unregister_router_queryable(tables, &mut res, node, send_declare);

            disable_matches_query_routes(&mut res, &self.bound);
            Resource::clean(&mut res);
        }
    }

    pub(super) fn queries_tree_change(
        &self,
        tables: &mut TablesData,
        new_children: &[Vec<NodeIndex>],
    ) {
        let net = &self.routers_net.as_ref().unwrap();

        // propagate qabls to new children
        for (tree_sid, tree_children) in new_children.iter().enumerate() {
            if !tree_children.is_empty() {
                let tree_idx = NodeIndex::new(tree_sid);
                if net.graph.contains_node(tree_idx) {
                    let tree_id = net.graph[tree_idx].zid;

                    let qabls_res = &self.router_qabls;

                    for res in qabls_res {
                        let qabls = &self.res_hat(res).router_qabls;
                        if let Some(qabl_info) = qabls.get(&tree_id) {
                            self.send_sourced_queryable_to_net_children(
                                tables,
                                net,
                                tree_children,
                                res,
                                qabl_info,
                                None,
                                tree_sid as NodeId,
                            );
                        }
                    }
                }
            }
        }
    }

<<<<<<< HEAD
    #[inline]
    #[allow(clippy::too_many_arguments)]
    fn insert_target_for_qabls(
        &self,
        route: &mut QueryTargetQablSet,
        expr: &mut RoutingExpr,
        tables: &TablesData,
        net: &Network,
        source: NodeId,
        qabls: &HashMap<ZenohIdProto, QueryableInfoType>,
        complete: bool,
    ) {
        if net.trees.len() > source as usize {
            for (qabl, qabl_info) in qabls {
                if let Some(qabl_idx) = net.get_idx(qabl) {
                    if net.trees[source as usize].directions.len() > qabl_idx.index() {
                        if let Some(direction) =
                            net.trees[source as usize].directions[qabl_idx.index()]
                        {
                            if net.graph.contains_node(direction) {
                                if let Some(face) = self.face(tables, &net.graph[direction].zid) {
                                    if net.distances.len() > qabl_idx.index() {
                                        let key_expr = Resource::get_best_key(
                                            expr.prefix,
                                            expr.suffix,
                                            face.id,
                                        );
                                        route.push(QueryTargetQabl {
                                            dir: Direction {
                                                dst_face: face.clone(),
                                                wire_expr: key_expr.to_owned(),
                                                node_id: source,
                                            },
                                            info: Some(QueryableInfoType {
                                                complete: complete && qabl_info.complete,
                                                distance: net.distances[qabl_idx.index()] as u16,
                                            }),
                                            bound: self.bound,
                                        });
                                    }
=======
#[inline]
fn insert_target_for_qabls(
    route: &mut QueryTargetQablSet,
    expr: &RoutingExpr,
    tables: &Tables,
    net: &Network,
    source: NodeId,
    qabls: &HashMap<ZenohIdProto, QueryableInfoType>,
    complete: bool,
) {
    if net.trees.len() > source as usize {
        for (qabl, qabl_info) in qabls {
            if let Some(qabl_idx) = net.get_idx(qabl) {
                if net.trees[source as usize].directions.len() > qabl_idx.index() {
                    if let Some(direction) = net.trees[source as usize].directions[qabl_idx.index()]
                    {
                        if net.graph.contains_node(direction) {
                            if let Some(face) = tables.get_face(&net.graph[direction].zid) {
                                if net.distances.len() > qabl_idx.index() {
                                    let wire_expr = expr.get_best_key(face.id);
                                    route.push(QueryTargetQabl {
                                        direction: (face.clone(), wire_expr.to_owned(), source),
                                        info: Some(QueryableInfoType {
                                            complete: complete && qabl_info.complete,
                                            distance: net.distances[qabl_idx.index()] as u16,
                                        }),
                                    });
>>>>>>> eea81bf3
                                }
                            }
                        }
                    }
                }
            }
        } else {
            tracing::trace!("Tree for node sid:{} not yet ready", source);
        }
    }

    #[inline]
    fn make_qabl_id(
        &self,
        res: &Arc<Resource>,
        face: &mut Arc<FaceState>,
        mode: InterestMode,
        info: QueryableInfoType,
    ) -> u32 {
        if mode.future() {
            if let Some((id, _)) = self.face_hat(face).local_qabls.get(res) {
                *id
            } else {
                let id = self.face_hat(face).next_id.fetch_add(1, Ordering::SeqCst);
                self.face_hat_mut(face)
                    .local_qabls
                    .insert(res.clone(), (id, info));
                id
            }
        } else {
            0
        }
    }

    #[allow(clippy::too_many_arguments)]
    pub(crate) fn declare_qabl_interest(
        &self,
        tables: &mut TablesData,
        face: &mut Arc<FaceState>,
        id: InterestId,
        res: Option<&mut Arc<Resource>>,
        mode: InterestMode,
        aggregate: bool,
        send_declare: &mut SendDeclare,
    ) {
        self.declare_qabl_interest_with_source(
            tables,
            face,
            id,
            res,
            mode,
            aggregate,
            DEFAULT_NODE_ID,
            send_declare,
        );
    }

    #[allow(clippy::too_many_arguments)]
    pub(crate) fn declare_qabl_interest_with_source(
        &self,
        tables: &mut TablesData,
        face: &mut Arc<FaceState>,
        id: InterestId,
        res: Option<&mut Arc<Resource>>,
        mode: InterestMode,
        aggregate: bool,
        source: NodeId,
        send_declare: &mut SendDeclare,
    ) {
        if mode.current() {
            let interest_id = Some(id);
            if let Some(res) = res.as_ref() {
                if aggregate {
                    if self.router_qabls.iter().any(|qabl| {
                        qabl.ctx.is_some()
                            && qabl.matches(res)
                            && (self
                                .res_hat(qabl)
                                .router_qabls
                                .keys()
                                .any(|r| *r != tables.zid)
                                || qabl.face_ctxs.values().any(|ctx| {
                                    ctx.face.id != face.id
                                        && ctx.qabl.is_some()
                                        && (ctx.face.whatami == WhatAmI::Client
                                            || face.whatami == WhatAmI::Client)
                                }))
                    }) {
                        let info = self.local_qabl_info(tables, res, face);
                        let id = self.make_qabl_id(res, face, mode, info);
                        let wire_expr =
                            Resource::decl_key(res, face, self.push_declaration_profile(face));
                        send_declare(
                            &face.primitives,
                            RoutingContext::with_expr(
                                Declare {
                                    interest_id,
                                    ext_qos: declare::ext::QoSType::DECLARE,
                                    ext_tstamp: None,
                                    ext_nodeid: declare::ext::NodeIdType { node_id: source },
                                    body: DeclareBody::DeclareQueryable(DeclareQueryable {
                                        id,
                                        wire_expr,
                                        ext_info: info,
                                    }),
                                },
                                res.expr().to_string(),
                            ),
                        );
                    }
                } else {
                    for qabl in self.router_qabls.iter() {
                        if qabl.ctx.is_some()
                            && qabl.matches(res)
                            && (self
                                .res_hat(qabl)
                                .router_qabls
                                .keys()
                                .any(|r| *r != tables.zid)
                                || qabl.face_ctxs.values().any(|ctx| {
                                    ctx.qabl.is_some()
                                        && (ctx.face.whatami != WhatAmI::Peer
                                            || face.whatami != WhatAmI::Peer)
                                }))
                        {
                            let info = self.local_qabl_info(tables, qabl, face);
                            let id = self.make_qabl_id(qabl, face, mode, info);
                            let key_expr =
                                Resource::decl_key(qabl, face, self.push_declaration_profile(face));
                            send_declare(
                                &face.primitives,
                                RoutingContext::with_expr(
                                    Declare {
                                        interest_id,
                                        ext_qos: declare::ext::QoSType::DECLARE,
                                        ext_tstamp: None,
                                        ext_nodeid: declare::ext::NodeIdType { node_id: source },
                                        body: DeclareBody::DeclareQueryable(DeclareQueryable {
                                            id,
                                            wire_expr: key_expr,
                                            ext_info: info,
                                        }),
                                    },
                                    qabl.expr().to_string(),
                                ),
                            );
                        }
                    }
                }
            } else {
                for qabl in self.router_qabls.iter() {
                    if qabl.ctx.is_some()
                        && (self.remote_simple_qabls(qabl, face)
                            || self.remote_router_qabls(tables, qabl))
                    {
                        let info = self.local_qabl_info(tables, qabl, face);
                        let id = self.make_qabl_id(qabl, face, mode, info);
                        let key_expr =
                            Resource::decl_key(qabl, face, self.push_declaration_profile(face));
                        send_declare(
                            &face.primitives,
                            RoutingContext::with_expr(
                                Declare {
                                    interest_id,
                                    ext_qos: declare::ext::QoSType::DECLARE,
                                    ext_tstamp: None,
                                    ext_nodeid: declare::ext::NodeIdType { node_id: source },
                                    body: DeclareBody::DeclareQueryable(DeclareQueryable {
                                        id,
                                        wire_expr: key_expr,
                                        ext_info: info,
                                    }),
                                },
                                qabl.expr().to_string(),
                            ),
                        );
                    }
                }
            }
        }
    }

    #[cfg(feature = "unstable")]
    #[inline]
    fn insert_faces_for_qbls(
        &self,
        route: &mut HashMap<usize, Arc<FaceState>>,
        tables: &TablesData,
        net: &Network,
        qbls: &HashMap<ZenohIdProto, QueryableInfoType>,
        complete: bool,
    ) {
        let source = net.idx.index();
        if net.trees.len() > source {
            for qbl in qbls {
                if complete && !qbl.1.complete {
                    continue;
                }
                if let Some(qbl_idx) = net.get_idx(qbl.0) {
                    if net.trees[source].directions.len() > qbl_idx.index() {
                        if let Some(direction) = net.trees[source].directions[qbl_idx.index()] {
                            if net.graph.contains_node(direction) {
                                if let Some(face) = self.face(tables, &net.graph[direction].zid) {
                                    route.entry(face.id).or_insert_with(|| face.clone());
                                }
                            }
                        }
                    }
                }
            }
        } else {
            tracing::trace!("Tree for node sid:{} not yet ready", source);
        }
    }
}

impl HatQueriesTrait for Hat {
    fn declare_queryable(
        &mut self,
        ctx: BaseContext,
        id: QueryableId,
        res: &mut Arc<Resource>,
        node_id: NodeId,

        qabl_info: &QueryableInfoType,
        profile: InterestProfile,
    ) {
        let router = if self.owns_router(ctx.src_face) {
            let Some(router) = self.get_router(ctx.src_face, node_id) else {
                tracing::error!(%node_id, "Queryable from unknown router");
                return;
            };

            router
        } else {
            ctx.tables.zid
        };

        match ctx.src_face.whatami {
            WhatAmI::Router => {
                // FIXME(regions): InterestProfile is ignored
                self.declare_router_queryable(
                    ctx.tables,
                    ctx.src_face,
                    res,
                    qabl_info,
                    router,
                    ctx.send_declare,
                    profile,
                );
            }
            WhatAmI::Peer | WhatAmI::Client => {
                // TODO(regions2): clients and peers of this
                // router are handled as if they were bound to future broker/peer-to-peer south hats resp.
                self.declare_simple_queryable(
                    ctx.tables,
                    ctx.src_face,
                    id,
                    res,
                    qabl_info,
                    ctx.send_declare,
                    profile,
                );
            }
        }
    }

    fn undeclare_queryable(
        &mut self,
        ctx: BaseContext,
        id: QueryableId,
        res: Option<Arc<Resource>>,
        node_id: NodeId,

        profile: InterestProfile,
    ) -> Option<Arc<Resource>> {
        let router = if self.owns_router(ctx.src_face) {
            let Some(router) = self.get_router(ctx.src_face, node_id) else {
                tracing::error!(%node_id, "Queryable from unknown router");
                return None;
            };

            router
        } else {
            ctx.tables.zid
        };

        let mut res = res?;

        match ctx.src_face.whatami {
            WhatAmI::Router => {
                self.forget_router_queryable(
                    ctx.tables,
                    ctx.src_face,
                    &mut res,
                    &router,
                    ctx.send_declare,
                    profile,
                );
                Some(res)
            }
            WhatAmI::Peer | WhatAmI::Client => self.forget_simple_queryable(ctx, id, profile),
        }
    }

    fn get_queryables(&self, _tables: &TablesData) -> Vec<(Arc<Resource>, Sources)> {
        // Compute the list of known queryables (keys)
        self.router_qabls
            .iter()
            .map(|s| {
                // Compute the list of routers, peers and clients that are known
                // sources of those queryables
                let routers = Vec::from_iter(self.res_hat(s).router_qabls.keys().cloned());
                let mut peers = vec![];
                let mut clients = vec![];
                for ctx in s
                    .face_ctxs
                    .values()
                    .filter(|ctx| ctx.qabl.is_some() && !ctx.face.is_local)
                {
                    match ctx.face.whatami {
                        WhatAmI::Router => (),
                        WhatAmI::Peer => peers.push(ctx.face.zid),
                        WhatAmI::Client => clients.push(ctx.face.zid),
                    }
                }
                (
                    s.clone(),
                    Sources {
                        routers,
                        peers,
                        clients,
                    },
                )
            })
            .collect()
    }

    fn get_queriers(&self, tables: &TablesData) -> Vec<(Arc<Resource>, Sources)> {
        let mut result = HashMap::new();
        for face in self.faces(tables).values() {
            for interest in self.face_hat(face).remote_interests.values() {
                if interest.options.queryables() {
                    if let Some(res) = interest.res.as_ref() {
                        let sources = result.entry(res.clone()).or_insert_with(Sources::default);
                        let whatami = if face.is_local {
                            tables.hats.north().whatami // REVIEW(fuzzypixelz)
                        } else {
                            face.whatami
                        };
                        match whatami {
                            WhatAmI::Router => sources.routers.push(face.zid),
                            WhatAmI::Peer => sources.peers.push(face.zid),
                            WhatAmI::Client => sources.clients.push(face.zid),
                        }
                    }
                }
            }
        }
        result.into_iter().collect()
    }

    fn compute_query_route(
        &self,
<<<<<<< HEAD
        tables: &TablesData,
        expr: &mut RoutingExpr,
=======
        tables: &Tables,
        expr: &RoutingExpr,
>>>>>>> eea81bf3
        source: NodeId,
        source_type: WhatAmI,
    ) -> Arc<QueryTargetQablSet> {
        lazy_static::lazy_static! {
            static ref EMPTY_ROUTE: Arc<QueryTargetQablSet> = Arc::new(Vec::new());
        }

        let mut route = QueryTargetQablSet::new();
        let Some(key_expr) = expr.key_expr() else {
            return EMPTY_ROUTE.clone();
        };
        tracing::trace!(
            "compute_query_route({}, {:?}, {:?})",
            key_expr,
            source,
            source_type
        );
        let matches = expr
            .resource()
            .as_ref()
            .and_then(|res| res.ctx.as_ref())
            .map(|ctx| Cow::from(&ctx.matches))
            .unwrap_or_else(|| Cow::from(Resource::get_matches(tables, key_expr)));

<<<<<<< HEAD
=======
        let master = !hat!(tables).full_net(WhatAmI::Peer)
            || *hat!(tables).elect_router(&tables.zid, key_expr, hat!(tables).shared_nodes.iter())
                == tables.zid;

>>>>>>> eea81bf3
        for mres in matches.iter() {
            let mres = mres.upgrade().unwrap();
            let complete = DEFAULT_INCLUDER.includes(mres.expr().as_bytes(), key_expr.as_bytes());
            let net = self.routers_net.as_ref().unwrap();
            let router_source = match source_type {
                WhatAmI::Router => source,
                _ => net.idx.index() as NodeId,
            };
            self.insert_target_for_qabls(
                &mut route,
                expr,
                tables,
                net,
                router_source,
                &self.res_hat(&mres).router_qabls,
                complete,
            );

            for (fid, ctx) in &mres.face_ctxs {
                if ctx.face.whatami != WhatAmI::Router {
                    let key_expr = Resource::get_best_key(expr.prefix, expr.suffix, *fid);
                    if let Some(qabl_info) = ctx.qabl.as_ref() {
                        route.push(QueryTargetQabl {
                            dir: Direction {
                                dst_face: ctx.face.clone(),
                                wire_expr: key_expr.to_owned(),
                                node_id: NodeId::default(),
                            },
                            info: Some(QueryableInfoType {
                                complete: complete && qabl_info.complete,
                                distance: 1,
                            }),
                            bound: self.bound,
                        });
                    }
                }
            }
        }
        route.sort_by_key(|qabl| qabl.info.map_or(u16::MAX, |i| i.distance));
        Arc::new(route)
    }

    fn get_matching_queryables(
        &self,
        tables: &TablesData,
        key_expr: &KeyExpr<'_>,
        complete: bool,
    ) -> HashMap<usize, Arc<FaceState>> {
        let mut matching_queryables = HashMap::new();
        if key_expr.ends_with('/') {
            return matching_queryables;
        }
        tracing::trace!(
            "get_matching_queryables({}; complete: {})",
            key_expr,
            complete
        );
        let res = Resource::get_resource(&tables.root_res, key_expr);
        let matches = res
            .as_ref()
            .and_then(|res| res.ctx.as_ref())
            .map(|ctx| Cow::from(&ctx.matches))
            .unwrap_or_else(|| Cow::from(Resource::get_matches(tables, key_expr)));

        for mres in matches.iter() {
            let mres = mres.upgrade().unwrap();
            if complete && !KeyExpr::keyexpr_include(mres.expr(), key_expr) {
                continue;
            }

            let net = self.routers_net.as_ref().unwrap();
            self.insert_faces_for_qbls(
                &mut matching_queryables,
                tables,
                net,
                &self.res_hat(&mres).router_qabls,
                complete,
            );

            for (sid, ctx) in &mres.face_ctxs {
                if match complete {
                    true => ctx.qabl.is_some_and(|q| q.complete),
                    false => ctx.qabl.is_some(),
                } && ctx.face.whatami != WhatAmI::Router
                {
                    matching_queryables
                        .entry(*sid)
                        .or_insert_with(|| ctx.face.clone());
                }
            }
        }
        matching_queryables
    }
}<|MERGE_RESOLUTION|>--- conflicted
+++ resolved
@@ -636,7 +636,7 @@
                         && interest
                             .res
                             .as_ref()
-                            .map(|r| r.matches(&res))
+                            .map(|r| r.matches(res))
                             .unwrap_or(true)
                 })
                 || router != &tables.zid
@@ -829,13 +829,12 @@
         }
     }
 
-<<<<<<< HEAD
     #[inline]
     #[allow(clippy::too_many_arguments)]
     fn insert_target_for_qabls(
         &self,
         route: &mut QueryTargetQablSet,
-        expr: &mut RoutingExpr,
+        expr: &RoutingExpr,
         tables: &TablesData,
         net: &Network,
         source: NodeId,
@@ -852,15 +851,11 @@
                             if net.graph.contains_node(direction) {
                                 if let Some(face) = self.face(tables, &net.graph[direction].zid) {
                                     if net.distances.len() > qabl_idx.index() {
-                                        let key_expr = Resource::get_best_key(
-                                            expr.prefix,
-                                            expr.suffix,
-                                            face.id,
-                                        );
+                                        let wire_expr = expr.get_best_key(face.id);
                                         route.push(QueryTargetQabl {
                                             dir: Direction {
                                                 dst_face: face.clone(),
-                                                wire_expr: key_expr.to_owned(),
+                                                wire_expr: wire_expr.to_owned(),
                                                 node_id: source,
                                             },
                                             info: Some(QueryableInfoType {
@@ -870,35 +865,6 @@
                                             bound: self.bound,
                                         });
                                     }
-=======
-#[inline]
-fn insert_target_for_qabls(
-    route: &mut QueryTargetQablSet,
-    expr: &RoutingExpr,
-    tables: &Tables,
-    net: &Network,
-    source: NodeId,
-    qabls: &HashMap<ZenohIdProto, QueryableInfoType>,
-    complete: bool,
-) {
-    if net.trees.len() > source as usize {
-        for (qabl, qabl_info) in qabls {
-            if let Some(qabl_idx) = net.get_idx(qabl) {
-                if net.trees[source as usize].directions.len() > qabl_idx.index() {
-                    if let Some(direction) = net.trees[source as usize].directions[qabl_idx.index()]
-                    {
-                        if net.graph.contains_node(direction) {
-                            if let Some(face) = tables.get_face(&net.graph[direction].zid) {
-                                if net.distances.len() > qabl_idx.index() {
-                                    let wire_expr = expr.get_best_key(face.id);
-                                    route.push(QueryTargetQabl {
-                                        direction: (face.clone(), wire_expr.to_owned(), source),
-                                        info: Some(QueryableInfoType {
-                                            complete: complete && qabl_info.complete,
-                                            distance: net.distances[qabl_idx.index()] as u16,
-                                        }),
-                                    });
->>>>>>> eea81bf3
                                 }
                             }
                         }
@@ -1263,13 +1229,8 @@
 
     fn compute_query_route(
         &self,
-<<<<<<< HEAD
         tables: &TablesData,
-        expr: &mut RoutingExpr,
-=======
-        tables: &Tables,
         expr: &RoutingExpr,
->>>>>>> eea81bf3
         source: NodeId,
         source_type: WhatAmI,
     ) -> Arc<QueryTargetQablSet> {
@@ -1294,13 +1255,6 @@
             .map(|ctx| Cow::from(&ctx.matches))
             .unwrap_or_else(|| Cow::from(Resource::get_matches(tables, key_expr)));
 
-<<<<<<< HEAD
-=======
-        let master = !hat!(tables).full_net(WhatAmI::Peer)
-            || *hat!(tables).elect_router(&tables.zid, key_expr, hat!(tables).shared_nodes.iter())
-                == tables.zid;
-
->>>>>>> eea81bf3
         for mres in matches.iter() {
             let mres = mres.upgrade().unwrap();
             let complete = DEFAULT_INCLUDER.includes(mres.expr().as_bytes(), key_expr.as_bytes());
@@ -1321,12 +1275,12 @@
 
             for (fid, ctx) in &mres.face_ctxs {
                 if ctx.face.whatami != WhatAmI::Router {
-                    let key_expr = Resource::get_best_key(expr.prefix, expr.suffix, *fid);
+                    let wire_expr = expr.get_best_key(*fid);
                     if let Some(qabl_info) = ctx.qabl.as_ref() {
                         route.push(QueryTargetQabl {
                             dir: Direction {
                                 dst_face: ctx.face.clone(),
-                                wire_expr: key_expr.to_owned(),
+                                wire_expr: wire_expr.to_owned(),
                                 node_id: NodeId::default(),
                             },
                             info: Some(QueryableInfoType {
