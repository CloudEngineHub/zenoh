--- conflicted
+++ resolved
@@ -800,36 +800,7 @@
 }
 
 pub(super) fn queries_new_face(tables: &mut Tables, face: &mut Arc<FaceState>) {
-<<<<<<< HEAD
     if face.whatami == WhatAmI::Peer && !hat!(tables).full_net(WhatAmI::Peer) {
-=======
-    if face.whatami == WhatAmI::Client {
-        for qabl in hat!(tables).router_qabls.iter() {
-            if qabl.context.is_some() {
-                let info = local_qabl_info(tables, qabl, face);
-                let id = face_hat!(face).next_id.fetch_add(1, Ordering::SeqCst);
-                face_hat_mut!(face)
-                    .local_qabls
-                    .insert(qabl.clone(), (id, info));
-                let key_expr = Resource::decl_key(qabl, face);
-                face.primitives.send_declare(RoutingContext::with_expr(
-                    Declare {
-                        interest_id: None,
-                        ext_qos: ext::QoSType::DECLARE,
-                        ext_tstamp: None,
-                        ext_nodeid: ext::NodeIdType::DEFAULT,
-                        body: DeclareBody::DeclareQueryable(DeclareQueryable {
-                            id,
-                            wire_expr: key_expr,
-                            ext_info: info,
-                        }),
-                    },
-                    qabl.expr(),
-                ));
-            }
-        }
-    } else if face.whatami == WhatAmI::Peer && !hat!(tables).full_net(WhatAmI::Peer) {
->>>>>>> a12d2c80
         for qabl in hat!(tables).router_qabls.iter() {
             if qabl.context.is_some()
                 && (res_hat!(qabl).router_qabls.keys().any(|r| *r != tables.zid)
