--- conflicted
+++ resolved
@@ -424,15 +424,8 @@
                 let query = Query {
                     inner: Arc::new(QueryInner {
                         key_expr: key_expr.clone(),
-<<<<<<< HEAD
                         parameters: query.parameters.into(),
-                        value: query
-                            .ext_body
-                            .map(|b| Value::from(b.payload).encoding(b.encoding)),
-=======
-                        parameters,
                         value: query.ext_body.map(|b| Value::new(b.payload, b.encoding)),
->>>>>>> 14a20367
                         qid: msg.id,
                         zid,
                         primitives,
