//
// Copyright (c) 2023 ZettaScale Technology
//
// This program and the accompanying materials are made available under the
// terms of the Eclipse Public License 2.0 which is available at
// http://www.eclipse.org/legal/epl-2.0, or the Apache License, Version 2.0
// which is available at https://www.apache.org/licenses/LICENSE-2.0.
//
// SPDX-License-Identifier: EPL-2.0 OR Apache-2.0
//
// Contributors:
//   ZettaScale Zenoh Team, <zenoh@zettascale.tech>
//

//! ⚠️ WARNING ⚠️
//!
//! This module is intended for Zenoh's internal use.
//!
//! [Click here for Zenoh's documentation](../zenoh/index.html)
mod adminspace;
pub mod orchestrator;

use super::routing;
use super::routing::face::Face;
use super::routing::pubsub::full_reentrant_route_data;
use super::routing::router::{LinkStateInterceptor, Router};
use crate::config::{unwrap_or_default, Config, ModeDependent, Notifier};
use crate::GIT_VERSION;
pub use adminspace::AdminSpace;
use async_std::task::JoinHandle;
use futures::stream::StreamExt;
use futures::Future;
use std::any::Any;
use std::sync::Arc;
use std::time::Duration;
use stop_token::future::FutureExt;
use stop_token::{StopSource, TimedOutError};
use uhlc::{HLCBuilder, HLC};
use zenoh_link::{EndPoint, Link};
use zenoh_protocol::core::{whatami::WhatAmIMatcher, Locator, WhatAmI, ZenohId};
use zenoh_protocol::network::{NetworkBody, NetworkMessage};
use zenoh_result::{bail, ZResult};
use zenoh_sync::get_mut_unchecked;
use zenoh_transport::{
<<<<<<< HEAD
    TransportEventHandler, TransportManager, TransportPeer, TransportPeerEventHandler,
    TransportUnicast,
=======
    DeMux, TransportEventHandler, TransportManager, TransportMulticast,
    TransportMulticastEventHandler, TransportPeer, TransportPeerEventHandler, TransportUnicast,
>>>>>>> e402c896
};

pub struct RuntimeState {
    pub zid: ZenohId,
    pub whatami: WhatAmI,
    pub router: Arc<Router>,
    pub config: Notifier<Config>,
    pub manager: TransportManager,
    pub transport_handlers: std::sync::RwLock<Vec<Arc<dyn TransportEventHandler>>>,
    pub(crate) locators: std::sync::RwLock<Vec<Locator>>,
    pub hlc: Option<Arc<HLC>>,
    pub(crate) stop_source: std::sync::RwLock<Option<StopSource>>,
}

#[derive(Clone)]
pub struct Runtime {
    state: Arc<RuntimeState>,
}

impl std::ops::Deref for Runtime {
    type Target = RuntimeState;

    fn deref(&self) -> &RuntimeState {
        self.state.deref()
    }
}

impl Runtime {
    pub async fn new(config: Config) -> ZResult<Runtime> {
        let mut runtime = Runtime::init(config).await?;
        match runtime.start().await {
            Ok(()) => Ok(runtime),
            Err(err) => Err(err),
        }
    }

    pub(crate) async fn init(config: Config) -> ZResult<Runtime> {
        log::debug!("Zenoh Rust API {}", GIT_VERSION);
        // Make sure to have have enough threads spawned in the async futures executor
        zasync_executor_init!();

        let zid = *config.id();

        log::info!("Using PID: {}", zid);

        let whatami = unwrap_or_default!(config.mode());
        let hlc = (*unwrap_or_default!(config.timestamping().enabled().get(whatami)))
            .then(|| Arc::new(HLCBuilder::new().with_id(uhlc::ID::from(&zid)).build()));
        let drop_future_timestamp =
            unwrap_or_default!(config.timestamping().drop_future_timestamp());

        let gossip = unwrap_or_default!(config.scouting().gossip().enabled());
        let gossip_multihop = unwrap_or_default!(config.scouting().gossip().multihop());
        let autoconnect = if gossip {
            *unwrap_or_default!(config.scouting().gossip().autoconnect().get(whatami))
        } else {
            WhatAmIMatcher::empty()
        };

        let router_link_state = whatami == WhatAmI::Router;
        let peer_link_state = whatami != WhatAmI::Client
            && unwrap_or_default!(config.routing().peer().mode()) == *"linkstate";
        let router_peers_failover_brokering =
            unwrap_or_default!(config.routing().router().peers_failover_brokering());
        let queries_default_timeout =
            Duration::from_millis(unwrap_or_default!(config.queries_default_timeout()));

        let router = Arc::new(Router::new(
            zid,
            whatami,
            hlc.clone(),
            drop_future_timestamp,
            router_peers_failover_brokering,
            queries_default_timeout,
        ));

        let handler = Arc::new(RuntimeTransportEventHandler {
            runtime: std::sync::RwLock::new(None),
        });

        let transport_manager = TransportManager::builder()
            .from_config(&config)
            .await?
            .whatami(whatami)
            .zid(zid)
            .build(handler.clone())?;

        let config = Notifier::new(config);

        let runtime = Runtime {
            state: Arc::new(RuntimeState {
                zid,
                whatami,
                router,
                config: config.clone(),
                manager: transport_manager,
                transport_handlers: std::sync::RwLock::new(vec![]),
                locators: std::sync::RwLock::new(vec![]),
                hlc,
                stop_source: std::sync::RwLock::new(Some(StopSource::new())),
            }),
        };
        *handler.runtime.write().unwrap() = Some(runtime.clone());
        get_mut_unchecked(&mut runtime.router.clone()).init_link_state(
            runtime.clone(),
            router_link_state,
            peer_link_state,
            router_peers_failover_brokering,
            gossip,
            gossip_multihop,
            autoconnect,
        );

        let receiver = config.subscribe();
        runtime.spawn({
            let runtime2 = runtime.clone();
            async move {
                let mut stream = receiver.into_stream();
                while let Some(event) = stream.next().await {
                    if &*event == "connect/endpoints" {
                        if let Err(e) = runtime2.update_peers().await {
                            log::error!("Error updating peers: {}", e);
                        }
                    }
                }
            }
        });

        Ok(runtime)
    }

    #[inline(always)]
    pub fn manager(&self) -> &TransportManager {
        &self.manager
    }

    pub fn new_handler(&self, handler: Arc<dyn TransportEventHandler>) {
        zwrite!(self.state.transport_handlers).push(handler);
    }

    pub async fn close(&self) -> ZResult<()> {
        log::trace!("Runtime::close())");
        drop(self.stop_source.write().unwrap().take());
        self.manager().close().await;
        Ok(())
    }

    pub fn new_timestamp(&self) -> Option<uhlc::Timestamp> {
        self.hlc.as_ref().map(|hlc| hlc.new_timestamp())
    }

    pub fn get_locators(&self) -> Vec<Locator> {
        self.locators.read().unwrap().clone()
    }

    pub(crate) fn spawn<F, T>(&self, future: F) -> Option<JoinHandle<Result<T, TimedOutError>>>
    where
        F: Future<Output = T> + Send + 'static,
        T: Send + 'static,
    {
        self.stop_source
            .read()
            .unwrap()
            .as_ref()
            .map(|source| async_std::task::spawn(future.timeout_at(source.token())))
    }
}

struct RuntimeTransportEventHandler {
    runtime: std::sync::RwLock<Option<Runtime>>,
}

impl TransportEventHandler for RuntimeTransportEventHandler {
    fn new_unicast(
        &self,
        peer: TransportPeer,
        transport: TransportUnicast,
    ) -> ZResult<Arc<dyn TransportPeerEventHandler>> {
        match zread!(self.runtime).as_ref() {
            Some(runtime) => {
                let slave_handlers: Vec<Arc<dyn TransportPeerEventHandler>> =
                    zread!(runtime.transport_handlers)
                        .iter()
                        .filter_map(|handler| {
                            handler.new_unicast(peer.clone(), transport.clone()).ok()
                        })
                        .collect();
                Ok(Arc::new(RuntimeSession {
                    runtime: runtime.clone(),
                    endpoint: std::sync::RwLock::new(None),
                    main_handler: runtime.router.new_transport_unicast(transport).unwrap(),
                    slave_handlers,
                }))
            }
            None => bail!("Runtime not yet ready!"),
        }
    }
<<<<<<< HEAD
=======

    fn new_multicast(
        &self,
        transport: TransportMulticast,
    ) -> ZResult<Arc<dyn TransportMulticastEventHandler>> {
        match zread!(self.runtime).as_ref() {
            Some(runtime) => {
                let slave_handlers: Vec<Arc<dyn TransportMulticastEventHandler>> =
                    zread!(runtime.transport_handlers)
                        .iter()
                        .filter_map(|handler| handler.new_multicast(transport.clone()).ok())
                        .collect();
                runtime.router.new_transport_multicast(transport.clone())?;
                Ok(Arc::new(RuntimeMuticastGroup {
                    runtime: runtime.clone(),
                    transport,
                    slave_handlers,
                }))
            }
            None => bail!("Runtime not yet ready!"),
        }
    }
>>>>>>> e402c896
}

pub(super) struct RuntimeSession {
    pub(super) runtime: Runtime,
    pub(super) endpoint: std::sync::RwLock<Option<EndPoint>>,
    pub(super) main_handler: Arc<LinkStateInterceptor>,
    pub(super) slave_handlers: Vec<Arc<dyn TransportPeerEventHandler>>,
}

impl TransportPeerEventHandler for RuntimeSession {
    fn handle_message(&self, msg: NetworkMessage) -> ZResult<()> {
        // critical path shortcut
        if let NetworkBody::Push(data) = msg.body {
            let face = &self.main_handler.face.state;

            full_reentrant_route_data(
                &self.main_handler.tables.tables,
                face,
                &data.wire_expr,
                data.ext_qos,
                data.payload,
                data.ext_nodeid.node_id.into(),
            );
            return Ok(());
        }

        self.main_handler.handle_message(msg)
    }

    fn new_link(&self, link: Link) {
        self.main_handler.new_link(link.clone());
        for handler in &self.slave_handlers {
            handler.new_link(link.clone());
        }
    }

    fn del_link(&self, link: Link) {
        self.main_handler.del_link(link.clone());
        for handler in &self.slave_handlers {
            handler.del_link(link.clone());
        }
    }

    fn closing(&self) {
        self.main_handler.closing();
        Runtime::closing_session(self);
        for handler in &self.slave_handlers {
            handler.closing();
        }
    }

    fn closed(&self) {
        self.main_handler.closed();
        for handler in &self.slave_handlers {
            handler.closed();
        }
    }

    fn as_any(&self) -> &dyn Any {
        self
    }
}

pub(super) struct RuntimeMuticastGroup {
    pub(super) runtime: Runtime,
    pub(super) transport: TransportMulticast,
    pub(super) slave_handlers: Vec<Arc<dyn TransportMulticastEventHandler>>,
}

impl TransportMulticastEventHandler for RuntimeMuticastGroup {
    fn new_peer(&self, peer: TransportPeer) -> ZResult<Arc<dyn TransportPeerEventHandler>> {
        let slave_handlers: Vec<Arc<dyn TransportPeerEventHandler>> = self
            .slave_handlers
            .iter()
            .filter_map(|handler| handler.new_peer(peer.clone()).ok())
            .collect();
        Ok(Arc::new(RuntimeMuticastSession {
            main_handler: self
                .runtime
                .router
                .new_peer_multicast(self.transport.clone(), peer)?,
            slave_handlers,
        }))
    }

    fn closing(&self) {
        for handler in &self.slave_handlers {
            handler.closed();
        }
    }

    fn closed(&self) {
        for handler in &self.slave_handlers {
            handler.closed();
        }
    }

    fn as_any(&self) -> &dyn Any {
        self
    }
}

pub(super) struct RuntimeMuticastSession {
    pub(super) main_handler: Arc<DeMux<Face>>,
    pub(super) slave_handlers: Vec<Arc<dyn TransportPeerEventHandler>>,
}

impl TransportPeerEventHandler for RuntimeMuticastSession {
    fn handle_message(&self, msg: ZenohMessage) -> ZResult<()> {
        self.main_handler.handle_message(msg)
    }

    fn new_link(&self, link: Link) {
        self.main_handler.new_link(link.clone());
        for handler in &self.slave_handlers {
            handler.new_link(link.clone());
        }
    }

    fn del_link(&self, link: Link) {
        self.main_handler.del_link(link.clone());
        for handler in &self.slave_handlers {
            handler.del_link(link.clone());
        }
    }

    fn closing(&self) {
        self.main_handler.closing();
        for handler in &self.slave_handlers {
            handler.closing();
        }
    }

    fn closed(&self) {
        self.main_handler.closed();
        for handler in &self.slave_handlers {
            handler.closed();
        }
    }

    fn as_any(&self) -> &dyn Any {
        self
    }
}<|MERGE_RESOLUTION|>--- conflicted
+++ resolved
@@ -42,13 +42,8 @@
 use zenoh_result::{bail, ZResult};
 use zenoh_sync::get_mut_unchecked;
 use zenoh_transport::{
-<<<<<<< HEAD
-    TransportEventHandler, TransportManager, TransportPeer, TransportPeerEventHandler,
-    TransportUnicast,
-=======
     DeMux, TransportEventHandler, TransportManager, TransportMulticast,
     TransportMulticastEventHandler, TransportPeer, TransportPeerEventHandler, TransportUnicast,
->>>>>>> e402c896
 };
 
 pub struct RuntimeState {
@@ -246,8 +241,6 @@
             None => bail!("Runtime not yet ready!"),
         }
     }
-<<<<<<< HEAD
-=======
 
     fn new_multicast(
         &self,
@@ -270,7 +263,6 @@
             None => bail!("Runtime not yet ready!"),
         }
     }
->>>>>>> e402c896
 }
 
 pub(super) struct RuntimeSession {
@@ -379,7 +371,7 @@
 }
 
 impl TransportPeerEventHandler for RuntimeMuticastSession {
-    fn handle_message(&self, msg: ZenohMessage) -> ZResult<()> {
+    fn handle_message(&self, msg: NetworkMessage) -> ZResult<()> {
         self.main_handler.handle_message(msg)
     }
 
