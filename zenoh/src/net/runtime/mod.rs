--- conflicted
+++ resolved
@@ -93,11 +93,7 @@
             .autoconnect()
             .map(|f| f.matches(whatami))
             .unwrap_or(false);
-<<<<<<< HEAD
-        let use_link_state = whatami == WhatAmI::Router && config.link_state().unwrap_or(true);
-=======
-        let use_link_state = whatami != WhatAmI::Client;
->>>>>>> 1f3ce0e7
+        let use_link_state = whatami == WhatAmI::Router;
         let queries_default_timeout = config.queries_default_timeout().unwrap_or_else(|| {
             zenoh_cfg_properties::config::ZN_QUERIES_DEFAULT_TIMEOUT_DEFAULT
                 .parse()
