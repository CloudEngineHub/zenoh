//
// Copyright (c) 2017, 2020 ADLINK Technology Inc.
//
// This program and the accompanying materials are made available under the
// terms of the Eclipse Public License 2.0 which is available at
// http://www.eclipse.org/legal/epl-2.0, or the Apache License, Version 2.0
// which is available at https://www.apache.org/licenses/LICENSE-2.0.
//
// SPDX-License-Identifier: EPL-2.0 OR Apache-2.0
//
// Contributors:
//   ADLINK zenoh team, <zenoh@adlink-labs.tech>
//
mod adminspace;
pub mod orchestrator;

use super::plugins;
use super::protocol;
use super::routing;

use super::protocol::core::{whatami, PeerId};
use super::protocol::session::{
    SessionManager, SessionManagerConfig, SessionManagerOptionalConfig,
};
use super::routing::router::Router;
pub use adminspace::AdminSpace;
use async_std::sync::Arc;
use orchestrator::SessionOrchestrator;
use std::sync::{RwLock, RwLockReadGuard, RwLockWriteGuard};
use uhlc::HLC;
use zenoh_util::core::{ZError, ZErrorKind, ZResult};
use zenoh_util::properties::config::*;
use zenoh_util::sync::get_mut_unchecked;
use zenoh_util::{zerror, zerror2, zwrite};

pub struct RuntimeState {
    pub pid: PeerId,
    pub router: Arc<Router>,
    pub orchestrator: SessionOrchestrator,
}

pub(crate) fn parse_mode(m: &str) -> Result<whatami::Type, ()> {
    match m {
        "peer" => Ok(whatami::PEER),
        "client" => Ok(whatami::CLIENT),
        "router" => Ok(whatami::ROUTER),
        _ => Err(()),
    }
}

#[derive(Clone)]
pub struct Runtime {
    state: Arc<RwLock<RuntimeState>>,
}

impl Runtime {
    pub async fn new(version: u8, config: ConfigProperties, id: Option<&str>) -> ZResult<Runtime> {
        // Make sure to have have enough threads spawned in the async futures executor
        zasync_executor_init!();

        let pid = if let Some(s) = id {
            // filter-out '-' characters (in case s has UUID format)
            let s = s.replace('-', "");
            let vec = hex::decode(&s).map_err(|e| {
                zerror2!(ZErrorKind::Other {
                    descr: format!("Invalid id: {} - {}", s, e)
                })
            })?;
            let size = vec.len();
            if size > PeerId::MAX_SIZE {
                return zerror!(ZErrorKind::Other {
                    descr: format!("Invalid id size: {} ({} bytes max)", size, PeerId::MAX_SIZE)
                });
            }
            let mut id = [0u8; PeerId::MAX_SIZE];
            id[..size].copy_from_slice(vec.as_slice());
            PeerId::new(size, id)
        } else {
            PeerId::from(uuid::Uuid::new_v4())
        };

        log::info!("Using PID: {}", pid);

        let whatami = parse_mode(config.get_or(&ZN_MODE_KEY, ZN_MODE_DEFAULT)).unwrap();
        let hlc = if config
            .get_or(&ZN_ADD_TIMESTAMP_KEY, ZN_ADD_TIMESTAMP_DEFAULT)
            .to_lowercase()
            == ZN_TRUE
        {
            Some(HLC::with_system_time(uhlc::ID::from(&pid)))
        } else {
            None
        };
        let mut router = Arc::new(Router::new(pid.clone(), whatami, hlc));
        let mut orchestrator = SessionOrchestrator::new(whatami, router.clone(), config.clone());

        let sm_config = SessionManagerConfig {
            version,
            whatami,
            id: pid.clone(),
            handler: Arc::new(orchestrator.clone()),
        };
        let sm_opt_config = SessionManagerOptionalConfig::from_properties(&config).await?;

        let session_manager = SessionManager::new(sm_config, sm_opt_config);
        orchestrator.init(session_manager);

        let peers_autoconnect = config
            .get_or(&ZN_PEERS_AUTOCONNECT_KEY, ZN_PEERS_AUTOCONNECT_DEFAULT)
            .to_lowercase()
            == ZN_TRUE;
        let routers_autoconnect_gossip = config
            .get_or(
                &ZN_ROUTERS_AUTOCONNECT_GOSSIP_KEY,
                ZN_ROUTERS_AUTOCONNECT_GOSSIP_DEFAULT,
            )
            .to_lowercase()
            == ZN_TRUE;
        if whatami != whatami::CLIENT
            && config
                .get_or(&ZN_LINK_STATE_KEY, ZN_LINK_STATE_DEFAULT)
                .to_lowercase()
                == ZN_TRUE
        {
<<<<<<< HEAD
            get_mut_unchecked(&mut router).init_link_state(orchestrator.clone(), peers_autoconnect);
        }
        match orchestrator.start(config, peers_autoconnect).await {
=======
            get_mut_unchecked(&mut router)
                .init_link_state(
                    orchestrator.clone(),
                    peers_autoconnect,
                    routers_autoconnect_gossip,
                )
                .await;
        }
        match orchestrator.init(session_manager).await {
>>>>>>> 4a287773
            Ok(()) => Ok(Runtime {
                state: Arc::new(RwLock::new(RuntimeState {
                    pid,
                    router,
                    orchestrator,
                })),
            }),
            Err(err) => Err(err),
        }
    }

    pub fn read(&self) -> RwLockReadGuard<'_, RuntimeState> {
        zread!(self.state)
    }

    pub fn write(&self) -> RwLockWriteGuard<'_, RuntimeState> {
        zwrite!(self.state)
    }

    pub async fn close(&self) -> ZResult<()> {
        let mut orchestrator = self.write().orchestrator.clone();
        orchestrator.close().await
    }

    pub fn get_pid_str(&self) -> String {
        self.read().pid.to_string()
    }
}<|MERGE_RESOLUTION|>--- conflicted
+++ resolved
@@ -122,21 +122,13 @@
                 .to_lowercase()
                 == ZN_TRUE
         {
-<<<<<<< HEAD
-            get_mut_unchecked(&mut router).init_link_state(orchestrator.clone(), peers_autoconnect);
+            get_mut_unchecked(&mut router).init_link_state(
+                orchestrator.clone(),
+                peers_autoconnect,
+                routers_autoconnect_gossip,
+            );
         }
-        match orchestrator.start(config, peers_autoconnect).await {
-=======
-            get_mut_unchecked(&mut router)
-                .init_link_state(
-                    orchestrator.clone(),
-                    peers_autoconnect,
-                    routers_autoconnect_gossip,
-                )
-                .await;
-        }
-        match orchestrator.init(session_manager).await {
->>>>>>> 4a287773
+        match orchestrator.start().await {
             Ok(()) => Ok(Runtime {
                 state: Arc::new(RwLock::new(RuntimeState {
                     pid,
