--- conflicted
+++ resolved
@@ -101,33 +101,18 @@
     }
 
     pub fn as_json(&self) -> Option<serde_json::Value> {
-<<<<<<< HEAD
         match self.encoding.prefix() {
             KnownEncoding::AppJson | KnownEncoding::TextJson => serde::Deserialize::deserialize(
-                &mut serde_json::Deserializer::from_slice(self.payload.contiguous().as_slice()),
+                &mut serde_json::Deserializer::from_slice(&self.payload.contiguous()),
             )
             .ok(),
             _ => None,
-=======
-        if [Encoding::APP_JSON.prefix, Encoding::TEXT_JSON.prefix].contains(&self.encoding.prefix) {
-            serde::Deserialize::deserialize(&mut serde_json::Deserializer::from_slice(
-                &self.payload.contiguous(),
-            ))
-            .ok()
-        } else {
-            None
->>>>>>> 9b7338b4
         }
     }
 
     pub fn as_integer(&self) -> Option<i64> {
-<<<<<<< HEAD
         if *self.encoding.prefix() == KnownEncoding::AppInteger {
-            std::str::from_utf8(self.payload.contiguous().as_slice())
-=======
-        if self.encoding.prefix == Encoding::APP_INTEGER.prefix {
             std::str::from_utf8(&self.payload.contiguous())
->>>>>>> 9b7338b4
                 .ok()?
                 .parse()
                 .ok()
@@ -137,13 +122,8 @@
     }
 
     pub fn as_float(&self) -> Option<f64> {
-<<<<<<< HEAD
         if *self.encoding.prefix() == KnownEncoding::AppFloat {
-            std::str::from_utf8(self.payload.contiguous().as_slice())
-=======
-        if self.encoding.prefix == Encoding::APP_FLOAT.prefix {
             std::str::from_utf8(&self.payload.contiguous())
->>>>>>> 9b7338b4
                 .ok()?
                 .parse()
                 .ok()
