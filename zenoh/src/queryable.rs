//
// Copyright (c) 2023 ZettaScale Technology
//
// This program and the accompanying materials are made available under the
// terms of the Eclipse Public License 2.0 which is available at
// http://www.eclipse.org/legal/epl-2.0, or the Apache License, Version 2.0
// which is available at https://www.apache.org/licenses/LICENSE-2.0.
//
// SPDX-License-Identifier: EPL-2.0 OR Apache-2.0
//
// Contributors:
//   ZettaScale Zenoh Team, <zenoh@zettascale.tech>
//

//! Queryable primitives.

use crate::handlers::{locked, DefaultHandler};
use crate::net::primitives::Primitives;
use crate::prelude::*;
<<<<<<< HEAD
#[zenoh_macros::unstable]
use crate::query::ReplyKeyExpr;
#[zenoh_macros::unstable]
use crate::sample::Attachment;
=======
use crate::sample::DataInfo;
use crate::Id;
>>>>>>> a8cdbbe8
use crate::SessionRef;
use crate::Undeclarable;
#[cfg(feature = "unstable")]
use crate::{query::ReplyKeyExpr, sample::Attachment};
use std::fmt;
use std::future::Ready;
use std::ops::Deref;
use std::sync::Arc;
use zenoh_core::{AsyncResolve, Resolvable, SyncResolve};
use zenoh_protocol::core::{EntityId, WireExpr};
use zenoh_protocol::network::{response, Mapping, RequestId, Response, ResponseFinal};
use zenoh_protocol::zenoh::{self, ext::ValueType, reply::ReplyBody, Del, Put, ResponseBody};
use zenoh_result::ZResult;

pub(crate) struct QueryInner {
    /// The key expression of this Query.
    pub(crate) key_expr: KeyExpr<'static>,
    /// This Query's selector parameters.
    pub(crate) parameters: String,
    /// This Query's body.
    pub(crate) value: Option<Value>,

    pub(crate) qid: RequestId,
    pub(crate) zid: ZenohId,
    pub(crate) primitives: Arc<dyn Primitives>,
    #[cfg(feature = "unstable")]
    pub(crate) attachment: Option<Attachment>,
}

impl Drop for QueryInner {
    fn drop(&mut self) {
        self.primitives.send_response_final(ResponseFinal {
            rid: self.qid,
            ext_qos: response::ext::QoSType::RESPONSE_FINAL,
            ext_tstamp: None,
        });
    }
}

/// Structs received by a [`Queryable`].
#[derive(Clone)]
pub struct Query {
    pub(crate) inner: Arc<QueryInner>,
    pub(crate) eid: EntityId,
}

impl Query {
    /// The full [`Selector`] of this Query.
    #[inline(always)]
    pub fn selector(&self) -> Selector<'_> {
        Selector {
            key_expr: self.inner.key_expr.clone(),
            parameters: (&self.inner.parameters).into(),
        }
    }

    /// The key selector part of this Query.
    #[inline(always)]
    pub fn key_expr(&self) -> &KeyExpr<'static> {
        &self.inner.key_expr
    }

    /// This Query's selector parameters.
    #[inline(always)]
    pub fn parameters(&self) -> &str {
        &self.inner.parameters
    }

    /// This Query's value.
    #[inline(always)]
    pub fn value(&self) -> Option<&Value> {
        self.inner.value.as_ref()
    }

    #[zenoh_macros::unstable]
    pub fn attachment(&self) -> Option<&Attachment> {
        self.inner.attachment.as_ref()
    }

    /// Sends a reply to this Query.
    ///
    /// By default, queries only accept replies whose key expression intersects with the query's.
    /// Unless the query has enabled disjoint replies (you can check this through [`Query::accepts_replies`]),
    /// replying on a disjoint key expression will result in an error when resolving the reply.
    #[inline(always)]
    pub fn reply(&self, result: Result<Sample, Value>) -> ReplyBuilder<'_> {
        ReplyBuilder {
            query: self,
            result,
        }
    }

    /// Queries may or may not accept replies on key expressions that do not intersect with their own key expression.
    /// This getter allows you to check whether or not a specific query does.
    #[zenoh_macros::unstable]
    pub fn accepts_replies(&self) -> ZResult<ReplyKeyExpr> {
        self._accepts_any_replies().map(|any| {
            if any {
                ReplyKeyExpr::Any
            } else {
                ReplyKeyExpr::MatchingQuery
            }
        })
    }
    fn _accepts_any_replies(&self) -> ZResult<bool> {
        self.parameters()
            .get_bools([crate::query::_REPLY_KEY_EXPR_ANY_SEL_PARAM])
            .map(|a| a[0])
    }
}

impl fmt::Debug for Query {
    fn fmt(&self, f: &mut fmt::Formatter) -> fmt::Result {
        f.debug_struct("Query")
            .field("key_selector", &self.inner.key_expr)
            .field("parameters", &self.inner.parameters)
            .finish()
    }
}

impl fmt::Display for Query {
    fn fmt(&self, f: &mut fmt::Formatter) -> fmt::Result {
        f.debug_struct("Query")
            .field(
                "selector",
                &format!("{}{}", &self.inner.key_expr, &self.inner.parameters),
            )
            .finish()
    }
}

/// A builder returned by [`Query::reply()`](Query::reply).
#[must_use = "Resolvables do nothing unless you resolve them using the `res` method from either `SyncResolve` or `AsyncResolve`"]
#[derive(Debug)]
pub struct ReplyBuilder<'a> {
    query: &'a Query,
    result: Result<Sample, Value>,
}

impl<'a> ReplyBuilder<'a> {
    #[allow(clippy::result_large_err)]
    #[zenoh_macros::unstable]
    pub fn with_attachment(mut self, attachment: Attachment) -> Result<Self, (Self, Attachment)> {
        match &mut self.result {
            Ok(sample) => {
                sample.attachment = Some(attachment);
                Ok(self)
            }
            Err(_) => Err((self, attachment)),
        }
    }
}

impl<'a> Resolvable for ReplyBuilder<'a> {
    type To = ZResult<()>;
}

impl SyncResolve for ReplyBuilder<'_> {
    fn res_sync(self) -> <Self as Resolvable>::To {
        match self.result {
            Ok(sample) => {
                if !self.query._accepts_any_replies().unwrap_or(false)
                    && !self.query.key_expr().intersects(&sample.key_expr)
                {
                    bail!("Attempted to reply on `{}`, which does not intersect with query `{}`, despite query only allowing replies on matching key expressions", sample.key_expr, self.query.key_expr())
                }
                let Sample {
                    key_expr,
                    payload,
                    kind,
                    encoding,
                    timestamp,
                    #[cfg(feature = "unstable")]
                    source_info,
                    #[cfg(feature = "unstable")]
                    attachment,
                    ..
                } = sample;
                // Use a macro for inferring the proper const extension ID between Put and Del cases
                macro_rules! ext_attachment {
                    () => {{
                        #[allow(unused_mut)]
                        let mut ext_attachment = None;
                        #[cfg(feature = "unstable")]
                        {
                            if let Some(attachment) = attachment {
                                ext_attachment = Some(attachment.into());
                            }
                        }
                        ext_attachment
                    }};
                }
                #[allow(unused_mut)]
                let mut ext_sinfo = None;
                #[cfg(feature = "unstable")]
                {
                    if source_info.source_id.is_some() || source_info.source_sn.is_some() {
                        ext_sinfo = Some(zenoh::put::ext::SourceInfoType {
                            id: source_info.source_id.unwrap_or_default(),
                            sn: source_info.source_sn.unwrap_or_default() as u32,
                        })
                    }
                }
                self.query.inner.primitives.send_response(Response {
                    rid: self.query.inner.qid,
                    wire_expr: WireExpr {
                        scope: 0,
                        suffix: std::borrow::Cow::Owned(key_expr.into()),
                        mapping: Mapping::Sender,
                    },
                    payload: ResponseBody::Reply(zenoh::Reply {
                        consolidation: zenoh::Consolidation::DEFAULT,
                        ext_unknown: vec![],
                        payload: match kind {
                            SampleKind::Put => ReplyBody::Put(Put {
<<<<<<< HEAD
                                timestamp,
                                encoding,
=======
                                timestamp: data_info.timestamp,
                                encoding: data_info.encoding.unwrap_or_default().into(),
>>>>>>> a8cdbbe8
                                ext_sinfo,
                                #[cfg(feature = "shared-memory")]
                                ext_shm: None,
                                ext_attachment: ext_attachment!(),
                                ext_unknown: vec![],
                                payload: payload.into(),
                            }),
                            SampleKind::Delete => ReplyBody::Del(Del {
                                timestamp,
                                ext_sinfo,
                                ext_attachment: ext_attachment!(),
                                ext_unknown: vec![],
                            }),
                        },
                    }),
                    ext_qos: response::ext::QoSType::RESPONSE,
                    ext_tstamp: None,
                    ext_respid: Some(response::ext::ResponderIdType {
                        zid: self.query.inner.zid,
                        eid: self.query.eid,
                    }),
                });
                Ok(())
            }
            Err(payload) => {
                self.query.inner.primitives.send_response(Response {
                    rid: self.query.inner.qid,
                    wire_expr: WireExpr {
                        scope: 0,
                        suffix: std::borrow::Cow::Owned(self.query.key_expr().as_str().to_owned()),
                        mapping: Mapping::Sender,
                    },
                    payload: ResponseBody::Err(zenoh::Err {
                        timestamp: None,
                        is_infrastructure: false,
                        ext_sinfo: None,
                        ext_unknown: vec![],
                        ext_body: Some(ValueType {
                            #[cfg(feature = "shared-memory")]
                            ext_shm: None,
                            payload: payload.payload.into(),
                            encoding: payload.encoding.into(),
                        }),
                        code: 0, // TODO
                    }),
                    ext_qos: response::ext::QoSType::RESPONSE,
                    ext_tstamp: None,
                    ext_respid: Some(response::ext::ResponderIdType {
                        zid: self.query.inner.zid,
                        eid: self.query.eid,
                    }),
                });
                Ok(())
            }
        }
    }
}

impl<'a> AsyncResolve for ReplyBuilder<'a> {
    type Future = Ready<Self::To>;

    fn res_async(self) -> Self::Future {
        std::future::ready(self.res_sync())
    }
}

pub(crate) struct QueryableState {
    pub(crate) id: Id,
    pub(crate) key_expr: WireExpr<'static>,
    pub(crate) complete: bool,
    pub(crate) origin: Locality,
    pub(crate) callback: Arc<dyn Fn(Query) + Send + Sync>,
}

impl fmt::Debug for QueryableState {
    fn fmt(&self, f: &mut fmt::Formatter) -> fmt::Result {
        f.debug_struct("Queryable")
            .field("id", &self.id)
            .field("key_expr", &self.key_expr)
            .field("complete", &self.complete)
            .finish()
    }
}

/// An entity able to reply to queries through a callback.
///
/// CallbackQueryables can be created from a zenoh [`Session`](crate::Session)
/// with the [`declare_queryable`](crate::Session::declare_queryable) function
/// and the [`callback`](QueryableBuilder::callback) function
/// of the resulting builder.
///
/// Queryables are automatically undeclared when dropped.
///
/// # Examples
/// ```no_run
/// # async_std::task::block_on(async {
/// use futures::prelude::*;
/// use zenoh::prelude::r#async::*;
///
/// let session = zenoh::open(config::peer()).res().await.unwrap();
/// let queryable = session.declare_queryable("key/expression").res().await.unwrap();
/// while let Ok(query) = queryable.recv_async().await {
///     println!(">> Handling query '{}'", query.selector());
///     query.reply(Ok(Sample::try_from("key/expression", "value").unwrap()))
///         .res()
///         .await
///         .unwrap();
/// }
/// # })
/// ```
#[derive(Debug)]
pub(crate) struct CallbackQueryable<'a> {
    pub(crate) session: SessionRef<'a>,
    pub(crate) state: Arc<QueryableState>,
    pub(crate) alive: bool,
}

impl<'a> Undeclarable<(), QueryableUndeclaration<'a>> for CallbackQueryable<'a> {
    fn undeclare_inner(self, _: ()) -> QueryableUndeclaration<'a> {
        QueryableUndeclaration { queryable: self }
    }
}

/// A [`Resolvable`] returned when undeclaring a queryable.
///
/// # Examples
/// ```
/// # async_std::task::block_on(async {
/// use zenoh::prelude::r#async::*;
///
/// let session = zenoh::open(config::peer()).res().await.unwrap();
/// let queryable = session.declare_queryable("key/expression").res().await.unwrap();
/// queryable.undeclare().res().await.unwrap();
/// # })
/// ```
#[must_use = "Resolvables do nothing unless you resolve them using the `res` method from either `SyncResolve` or `AsyncResolve`"]
pub struct QueryableUndeclaration<'a> {
    queryable: CallbackQueryable<'a>,
}

impl Resolvable for QueryableUndeclaration<'_> {
    type To = ZResult<()>;
}

impl SyncResolve for QueryableUndeclaration<'_> {
    fn res_sync(mut self) -> <Self as Resolvable>::To {
        self.queryable.alive = false;
        self.queryable
            .session
            .close_queryable(self.queryable.state.id)
    }
}

impl<'a> AsyncResolve for QueryableUndeclaration<'a> {
    type Future = Ready<Self::To>;

    fn res_async(self) -> Self::Future {
        std::future::ready(self.res_sync())
    }
}

impl Drop for CallbackQueryable<'_> {
    fn drop(&mut self) {
        if self.alive {
            let _ = self.session.close_queryable(self.state.id);
        }
    }
}

/// A builder for initializing a [`Queryable`].
///
/// # Examples
/// ```
/// # async_std::task::block_on(async {
/// use zenoh::prelude::r#async::*;
/// use zenoh::queryable;
///
/// let session = zenoh::open(config::peer()).res().await.unwrap();
/// let queryable = session.declare_queryable("key/expression").res().await.unwrap();
/// # })
/// ```
#[must_use = "Resolvables do nothing unless you resolve them using the `res` method from either `SyncResolve` or `AsyncResolve`"]
#[derive(Debug)]
pub struct QueryableBuilder<'a, 'b, Handler> {
    pub(crate) session: SessionRef<'a>,
    pub(crate) key_expr: ZResult<KeyExpr<'b>>,
    pub(crate) complete: bool,
    pub(crate) origin: Locality,
    pub(crate) handler: Handler,
}

impl<'a, 'b> QueryableBuilder<'a, 'b, DefaultHandler> {
    /// Receive the queries for this Queryable with a callback.
    ///
    /// # Examples
    /// ```
    /// # async_std::task::block_on(async {
    /// use zenoh::prelude::r#async::*;
    ///
    /// let session = zenoh::open(config::peer()).res().await.unwrap();
    /// let queryable = session
    ///     .declare_queryable("key/expression")
    ///     .callback(|query| {println!(">> Handling query '{}'", query.selector());})
    ///     .res()
    ///     .await
    ///     .unwrap();
    /// # })
    /// ```
    #[inline]
    pub fn callback<Callback>(self, callback: Callback) -> QueryableBuilder<'a, 'b, Callback>
    where
        Callback: Fn(Query) + Send + Sync + 'static,
    {
        let QueryableBuilder {
            session,
            key_expr,
            complete,
            origin,
            handler: _,
        } = self;
        QueryableBuilder {
            session,
            key_expr,
            complete,
            origin,
            handler: callback,
        }
    }

    /// Receive the queries for this Queryable with a mutable callback.
    ///
    /// Using this guarantees that your callback will never be called concurrently.
    /// If your callback is also accepted by the [`callback`](QueryableBuilder::callback) method, we suggest you use it instead of `callback_mut`
    ///
    /// # Examples
    /// ```
    /// # async_std::task::block_on(async {
    /// use zenoh::prelude::r#async::*;
    ///
    /// let session = zenoh::open(config::peer()).res().await.unwrap();
    /// let mut n = 0;
    /// let queryable = session
    ///     .declare_queryable("key/expression")
    ///     .callback_mut(move |query| {n += 1;})
    ///     .res()
    ///     .await
    ///     .unwrap();
    /// # })
    /// ```
    #[inline]
    pub fn callback_mut<CallbackMut>(
        self,
        callback: CallbackMut,
    ) -> QueryableBuilder<'a, 'b, impl Fn(Query) + Send + Sync + 'static>
    where
        CallbackMut: FnMut(Query) + Send + Sync + 'static,
    {
        self.callback(locked(callback))
    }

    /// Receive the queries for this Queryable with a [`Handler`](crate::prelude::IntoCallbackReceiverPair).
    ///
    /// # Examples
    /// ```no_run
    /// # async_std::task::block_on(async {
    /// use zenoh::prelude::r#async::*;
    ///
    /// let session = zenoh::open(config::peer()).res().await.unwrap();
    /// let queryable = session
    ///     .declare_queryable("key/expression")
    ///     .with(flume::bounded(32))
    ///     .res()
    ///     .await
    ///     .unwrap();
    /// while let Ok(query) = queryable.recv_async().await {
    ///     println!(">> Handling query '{}'", query.selector());
    /// }
    /// # })
    /// ```
    #[inline]
    pub fn with<Handler>(self, handler: Handler) -> QueryableBuilder<'a, 'b, Handler>
    where
        Handler: crate::prelude::IntoCallbackReceiverPair<'static, Query>,
    {
        let QueryableBuilder {
            session,
            key_expr,
            complete,
            origin,
            handler: _,
        } = self;
        QueryableBuilder {
            session,
            key_expr,
            complete,
            origin,
            handler,
        }
    }

    /// Restrict the matching queries that will be receive by this [`Queryable`]
    /// to the ones that have the given [`Locality`](crate::prelude::Locality).
    #[inline]
    #[zenoh_macros::unstable]
    pub fn allowed_origin(mut self, origin: Locality) -> Self {
        self.origin = origin;
        self
    }
}
impl<'a, 'b, Handler> QueryableBuilder<'a, 'b, Handler> {
    /// Change queryable completeness.
    #[inline]
    pub fn complete(mut self, complete: bool) -> Self {
        self.complete = complete;
        self
    }
}

/// A queryable that provides data through a [`Handler`](crate::prelude::IntoCallbackReceiverPair).
///
/// Queryables can be created from a zenoh [`Session`]
/// with the [`declare_queryable`](crate::Session::declare_queryable) function
/// and the [`with`](QueryableBuilder::with) function
/// of the resulting builder.
///
/// Queryables are automatically undeclared when dropped.
///
/// # Examples
/// ```no_run
/// # async_std::task::block_on(async {
/// use zenoh::prelude::r#async::*;
///
/// let session = zenoh::open(config::peer()).res().await.unwrap();
/// let queryable = session
///     .declare_queryable("key/expression")
///     .with(flume::bounded(32))
///     .res()
///     .await
///     .unwrap();
/// while let Ok(query) = queryable.recv_async().await {
///     println!(">> Handling query '{}'", query.selector());
///     query.reply(Ok(Sample::try_from("key/expression", "value").unwrap()))
///         .res()
///         .await
///         .unwrap();
/// }
/// # })
/// ```
#[non_exhaustive]
#[derive(Debug)]
pub struct Queryable<'a, Receiver> {
    pub(crate) queryable: CallbackQueryable<'a>,
    pub receiver: Receiver,
}

impl<'a, Receiver> Queryable<'a, Receiver> {
    /// Returns the [`EntityGlobalId`] of this Queryable.
    ///
    /// # Examples
    /// ```
    /// # async_std::task::block_on(async {
    /// use zenoh::prelude::r#async::*;
    ///
    /// let session = zenoh::open(config::peer()).res().await.unwrap();
    /// let queryable = session.declare_queryable("key/expression")
    ///     .res()
    ///     .await
    ///     .unwrap();
    /// let queryable_id = queryable.id();
    /// # })
    /// ```
    #[zenoh_macros::unstable]
    pub fn id(&self) -> EntityGlobalId {
        EntityGlobalId {
            zid: self.queryable.session.zid(),
            eid: self.queryable.state.id,
        }
    }

    #[inline]
    pub fn undeclare(self) -> impl Resolve<ZResult<()>> + 'a {
        Undeclarable::undeclare_inner(self, ())
    }
}

impl<'a, T> Undeclarable<(), QueryableUndeclaration<'a>> for Queryable<'a, T> {
    fn undeclare_inner(self, _: ()) -> QueryableUndeclaration<'a> {
        Undeclarable::undeclare_inner(self.queryable, ())
    }
}

impl<Receiver> Deref for Queryable<'_, Receiver> {
    type Target = Receiver;

    fn deref(&self) -> &Self::Target {
        &self.receiver
    }
}

impl<'a, Handler> Resolvable for QueryableBuilder<'a, '_, Handler>
where
    Handler: IntoCallbackReceiverPair<'static, Query> + Send,
    Handler::Receiver: Send,
{
    type To = ZResult<Queryable<'a, Handler::Receiver>>;
}

impl<'a, Handler> SyncResolve for QueryableBuilder<'a, '_, Handler>
where
    Handler: IntoCallbackReceiverPair<'static, Query> + Send,
    Handler::Receiver: Send,
{
    fn res_sync(self) -> <Self as Resolvable>::To {
        let session = self.session;
        let (callback, receiver) = self.handler.into_cb_receiver_pair();
        session
            .declare_queryable_inner(
                &self.key_expr?.to_wire(&session),
                self.complete,
                self.origin,
                callback,
            )
            .map(|qable_state| Queryable {
                queryable: CallbackQueryable {
                    session,
                    state: qable_state,
                    alive: true,
                },
                receiver,
            })
    }
}

impl<'a, Handler> AsyncResolve for QueryableBuilder<'a, '_, Handler>
where
    Handler: IntoCallbackReceiverPair<'static, Query> + Send,
    Handler::Receiver: Send,
{
    type Future = Ready<Self::To>;

    fn res_async(self) -> Self::Future {
        std::future::ready(self.res_sync())
    }
}<|MERGE_RESOLUTION|>--- conflicted
+++ resolved
@@ -17,15 +17,7 @@
 use crate::handlers::{locked, DefaultHandler};
 use crate::net::primitives::Primitives;
 use crate::prelude::*;
-<<<<<<< HEAD
-#[zenoh_macros::unstable]
-use crate::query::ReplyKeyExpr;
-#[zenoh_macros::unstable]
-use crate::sample::Attachment;
-=======
-use crate::sample::DataInfo;
 use crate::Id;
->>>>>>> a8cdbbe8
 use crate::SessionRef;
 use crate::Undeclarable;
 #[cfg(feature = "unstable")]
@@ -241,13 +233,8 @@
                         ext_unknown: vec![],
                         payload: match kind {
                             SampleKind::Put => ReplyBody::Put(Put {
-<<<<<<< HEAD
                                 timestamp,
-                                encoding,
-=======
-                                timestamp: data_info.timestamp,
-                                encoding: data_info.encoding.unwrap_or_default().into(),
->>>>>>> a8cdbbe8
+                                encoding: encoding.into(),
                                 ext_sinfo,
                                 #[cfg(feature = "shared-memory")]
                                 ext_shm: None,
