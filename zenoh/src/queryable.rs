//
// Copyright (c) 2023 ZettaScale Technology
//
// This program and the accompanying materials are made available under the
// terms of the Eclipse Public License 2.0 which is available at
// http://www.eclipse.org/legal/epl-2.0, or the Apache License, Version 2.0
// which is available at https://www.apache.org/licenses/LICENSE-2.0.
//
// SPDX-License-Identifier: EPL-2.0 OR Apache-2.0
//
// Contributors:
//   ZettaScale Zenoh Team, <zenoh@zettascale.tech>
//

//! Queryable primitives.

use crate::encoding::Encoding;
use crate::handlers::{locked, DefaultHandler};
use crate::net::primitives::Primitives;
use crate::prelude::*;
use crate::sample::builder::{
    DeleteSampleBuilder, PutSampleBuilder, QoSBuilderTrait, SampleBuilder, SampleBuilderTrait,
    TimestampBuilderTrait, ValueBuilderTrait,
};
use crate::sample::SourceInfo;
use crate::Id;
use crate::SessionRef;
use crate::Undeclarable;
#[cfg(feature = "unstable")]
use crate::{query::ReplyKeyExpr, sample::Attachment};
use std::fmt;
use std::future::Ready;
use std::ops::Deref;
use std::sync::Arc;
use uhlc::Timestamp;
use zenoh_core::{AsyncResolve, Resolvable, SyncResolve};
use zenoh_protocol::{
    core::{EntityId, WireExpr},
    network::{response, Mapping, RequestId, Response, ResponseFinal},
    zenoh::{self, reply::ReplyBody, Del, Put, ResponseBody},
};
use zenoh_result::ZResult;

pub(crate) struct QueryInner {
    /// The key expression of this Query.
    pub(crate) key_expr: KeyExpr<'static>,
    /// This Query's selector parameters.
    pub(crate) parameters: String,
    /// This Query's body.
    pub(crate) value: Option<Value>,

    pub(crate) qid: RequestId,
    pub(crate) zid: ZenohId,
    pub(crate) primitives: Arc<dyn Primitives>,
    #[cfg(feature = "unstable")]
    pub(crate) attachment: Option<Attachment>,
}

impl Drop for QueryInner {
    fn drop(&mut self) {
        self.primitives.send_response_final(ResponseFinal {
            rid: self.qid,
            ext_qos: response::ext::QoSType::RESPONSE_FINAL,
            ext_tstamp: None,
        });
    }
}

/// Structs received by a [`Queryable`].
#[derive(Clone)]
pub struct Query {
    pub(crate) inner: Arc<QueryInner>,
    pub(crate) eid: EntityId,
}

impl Query {
    /// The full [`Selector`] of this Query.
    #[inline(always)]
    pub fn selector(&self) -> Selector<'_> {
        Selector {
            key_expr: self.inner.key_expr.clone(),
            parameters: (&self.inner.parameters).into(),
        }
    }

    /// The key selector part of this Query.
    #[inline(always)]
    pub fn key_expr(&self) -> &KeyExpr<'static> {
        &self.inner.key_expr
    }

    /// This Query's selector parameters.
    #[inline(always)]
    pub fn parameters(&self) -> &str {
        &self.inner.parameters
    }

    /// This Query's value.
    #[inline(always)]
    pub fn value(&self) -> Option<&Value> {
        self.inner.value.as_ref()
    }

    #[zenoh_macros::unstable]
    pub fn attachment(&self) -> Option<&Attachment> {
        self.inner.attachment.as_ref()
    }

    /// Sends a reply in the form of [`Sample`] to this Query.
    ///
    /// By default, queries only accept replies whose key expression intersects with the query's.
    /// Unless the query has enabled disjoint replies (you can check this through [`Query::accepts_replies`]),
    /// replying on a disjoint key expression will result in an error when resolving the reply.
    /// This api is for internal use only.
    #[inline(always)]
    #[cfg(feature = "unstable")]
    #[doc(hidden)]
<<<<<<< HEAD
    pub fn reply_sample(&self, sample: Sample) -> ReplySampleBuilder<'_> {
        ReplySampleBuilder {
            query: self,
            sample_builder: sample.into(),
=======
    pub fn reply_sample(&self, sample: Sample) -> ReplyBuilder<'_, 'static> {
        let Sample {
            key_expr,
            payload,
            kind,
            encoding,
            timestamp,
            qos,
            #[cfg(feature = "unstable")]
            source_info,
            #[cfg(feature = "unstable")]
            attachment,
        } = sample;
        ReplyBuilder {
            query: self,
            key_expr: Ok(key_expr),
            payload,
            kind,
            encoding,
            timestamp,
            qos,
            #[cfg(feature = "unstable")]
            source_info,
            #[cfg(feature = "unstable")]
            attachment,
>>>>>>> 312c03a2
        }
    }

    /// Sends a reply to this Query.
    ///
    /// By default, queries only accept replies whose key expression intersects with the query's.
    /// Unless the query has enabled disjoint replies (you can check this through [`Query::accepts_replies`]),
    /// replying on a disjoint key expression will result in an error when resolving the reply.
    #[inline(always)]
    pub fn reply<'b, TryIntoKeyExpr, IntoPayload>(
        &self,
        key_expr: TryIntoKeyExpr,
        payload: IntoPayload,
    ) -> ReplyBuilder<'_, 'b>
    where
        TryIntoKeyExpr: TryInto<KeyExpr<'b>>,
        <TryIntoKeyExpr as TryInto<KeyExpr<'b>>>::Error: Into<zenoh_result::Error>,
        IntoPayload: Into<Payload>,
    {
        let sample_builder =
            SampleBuilder::put(key_expr, payload).qos(response::ext::QoSType::RESPONSE.into());
        ReplyBuilder {
            query: self,
<<<<<<< HEAD
            sample_builder,
=======
            key_expr: key_expr.try_into().map_err(Into::into),
            payload: payload.into(),
            kind: SampleKind::Put,
            timestamp: None,
            encoding: Encoding::default(),
            qos: response::ext::QoSType::RESPONSE.into(),
            #[cfg(feature = "unstable")]
            source_info: SourceInfo::empty(),
            #[cfg(feature = "unstable")]
            attachment: None,
>>>>>>> 312c03a2
        }
    }
    /// Sends a error reply to this Query.
    ///
    #[inline(always)]
    pub fn reply_err<IntoValue>(&self, value: IntoValue) -> ReplyErrBuilder<'_>
    where
        IntoValue: Into<Value>,
    {
        ReplyErrBuilder {
            query: self,
            value: value.into(),
        }
    }

    /// Sends a delete reply to this Query.
    ///
    /// By default, queries only accept replies whose key expression intersects with the query's.
    /// Unless the query has enabled disjoint replies (you can check this through [`Query::accepts_replies`]),
    /// replying on a disjoint key expression will result in an error when resolving the reply.
    #[inline(always)]
<<<<<<< HEAD
    pub fn reply_del<IntoKeyExpr>(&self, key_expr: IntoKeyExpr) -> ReplyDelBuilder<'_>
=======
    pub fn reply_del<'b, TryIntoKeyExpr>(&self, key_expr: TryIntoKeyExpr) -> ReplyBuilder<'_, 'b>
>>>>>>> 312c03a2
    where
        TryIntoKeyExpr: TryInto<KeyExpr<'b>>,
        <TryIntoKeyExpr as TryInto<KeyExpr<'b>>>::Error: Into<zenoh_result::Error>,
    {
        let sample_builder =
            DeleteSampleBuilder::new(key_expr).with_qos(response::ext::QoSType::RESPONSE.into());
        ReplyDelBuilder {
            query: self,
<<<<<<< HEAD
            sample_builder,
=======
            key_expr: key_expr.try_into().map_err(Into::into),
            payload: Payload::empty(),
            kind: SampleKind::Delete,
            timestamp: None,
            encoding: Encoding::default(),
            qos: response::ext::QoSType::RESPONSE.into(),
            #[cfg(feature = "unstable")]
            source_info: SourceInfo::empty(),
            #[cfg(feature = "unstable")]
            attachment: None,
>>>>>>> 312c03a2
        }
    }

    /// Queries may or may not accept replies on key expressions that do not intersect with their own key expression.
    /// This getter allows you to check whether or not a specific query does.
    #[zenoh_macros::unstable]
    pub fn accepts_replies(&self) -> ZResult<ReplyKeyExpr> {
        self._accepts_any_replies().map(|any| {
            if any {
                ReplyKeyExpr::Any
            } else {
                ReplyKeyExpr::MatchingQuery
            }
        })
    }
    fn _accepts_any_replies(&self) -> ZResult<bool> {
        self.parameters()
            .get_bools([crate::query::_REPLY_KEY_EXPR_ANY_SEL_PARAM])
            .map(|a| a[0])
    }
}

impl fmt::Debug for Query {
    fn fmt(&self, f: &mut fmt::Formatter) -> fmt::Result {
        f.debug_struct("Query")
            .field("key_selector", &self.inner.key_expr)
            .field("parameters", &self.inner.parameters)
            .finish()
    }
}

impl fmt::Display for Query {
    fn fmt(&self, f: &mut fmt::Formatter) -> fmt::Result {
        f.debug_struct("Query")
            .field(
                "selector",
                &format!("{}{}", &self.inner.key_expr, &self.inner.parameters),
            )
            .finish()
    }
}

pub struct ReplySampleBuilder<'a> {
    query: &'a Query,
    sample_builder: SampleBuilder,
}

impl<'a> ReplySampleBuilder<'a> {
    pub fn put<IntoPayload>(self, payload: IntoPayload) -> ReplyBuilder<'a>
    where
        IntoPayload: Into<Payload>,
    {
        let builder = ReplyBuilder {
            query: self.query,
            sample_builder: self.sample_builder.into(),
        };
        builder.payload(payload)
    }
    pub fn delete(self) -> ReplyDelBuilder<'a> {
        ReplyDelBuilder {
            query: self.query,
            sample_builder: self.sample_builder.into(),
        }
    }
}

impl TimestampBuilderTrait for ReplySampleBuilder<'_> {
    fn timestamp<T: Into<Option<Timestamp>>>(self, timestamp: T) -> Self {
        Self {
            sample_builder: self.sample_builder.timestamp(timestamp),
            ..self
        }
    }
}

impl SampleBuilderTrait for ReplySampleBuilder<'_> {
    #[cfg(feature = "unstable")]
    fn source_info(self, source_info: SourceInfo) -> Self {
        Self {
            sample_builder: self.sample_builder.source_info(source_info),
            ..self
        }
    }

    #[cfg(feature = "unstable")]
    fn attachment<T: Into<Option<Attachment>>>(self, attachment: T) -> Self {
        Self {
            sample_builder: self.sample_builder.attachment(attachment),
            ..self
        }
    }
}

impl QoSBuilderTrait for ReplySampleBuilder<'_> {
    fn congestion_control(self, congestion_control: CongestionControl) -> Self {
        Self {
            sample_builder: self.sample_builder.congestion_control(congestion_control),
            ..self
        }
    }

    fn priority(self, priority: Priority) -> Self {
        Self {
            sample_builder: self.sample_builder.priority(priority),
            ..self
        }
    }

    fn express(self, is_express: bool) -> Self {
        Self {
            sample_builder: self.sample_builder.express(is_express),
            ..self
        }
    }
}

impl Resolvable for ReplySampleBuilder<'_> {
    type To = ZResult<()>;
}

impl SyncResolve for ReplySampleBuilder<'_> {
    fn res_sync(self) -> <Self as Resolvable>::To {
        self.query._reply_sample(self.sample_builder.into())
    }
}

impl AsyncResolve for ReplySampleBuilder<'_> {
    type Future = Ready<Self::To>;

    fn res_async(self) -> Self::Future {
        std::future::ready(self.res_sync())
    }
}

/// A builder returned by [`Query::reply()`](Query::reply)
#[must_use = "Resolvables do nothing unless you resolve them using the `res` method from either `SyncResolve` or `AsyncResolve`"]
#[derive(Debug)]
pub struct ReplyBuilder<'a, 'b> {
    query: &'a Query,
<<<<<<< HEAD
    sample_builder: PutSampleBuilder,
}

impl TimestampBuilderTrait for ReplyBuilder<'_> {
    fn timestamp<T: Into<Option<Timestamp>>>(self, timestamp: T) -> Self {
        Self {
            sample_builder: self.sample_builder.timestamp(timestamp),
            ..self
        }
    }
}

impl SampleBuilderTrait for ReplyBuilder<'_> {
=======
    key_expr: ZResult<KeyExpr<'b>>,
    payload: Payload,
    kind: SampleKind,
    encoding: Encoding,
    timestamp: Option<Timestamp>,
    qos: QoS,
>>>>>>> 312c03a2
    #[cfg(feature = "unstable")]
    fn source_info(self, source_info: SourceInfo) -> Self {
        Self {
            sample_builder: self.sample_builder.source_info(source_info),
            ..self
        }
    }

    #[cfg(feature = "unstable")]
    fn attachment<T: Into<Option<Attachment>>>(self, attachment: T) -> Self {
        Self {
            sample_builder: self.sample_builder.attachment(attachment),
            ..self
        }
    }
}

impl QoSBuilderTrait for ReplyBuilder<'_> {
    fn congestion_control(self, congestion_control: CongestionControl) -> Self {
        Self {
            sample_builder: self.sample_builder.congestion_control(congestion_control),
            ..self
        }
    }

    fn priority(self, priority: Priority) -> Self {
        Self {
            sample_builder: self.sample_builder.priority(priority),
            ..self
        }
    }

    fn express(self, is_express: bool) -> Self {
        Self {
            sample_builder: self.sample_builder.express(is_express),
            ..self
        }
    }
}

impl ValueBuilderTrait for ReplyBuilder<'_> {
    fn encoding<T: Into<Encoding>>(self, encoding: T) -> Self {
        Self {
            sample_builder: self.sample_builder.encoding(encoding),
            ..self
        }
    }

    fn payload<T: Into<Payload>>(self, payload: T) -> Self {
        Self {
            sample_builder: self.sample_builder.payload(payload),
            ..self
        }
    }
    fn value<T: Into<Value>>(self, value: T) -> Self {
        let Value { payload, encoding } = value.into();
        Self {
            sample_builder: self.sample_builder.payload(payload).encoding(encoding),
            ..self
        }
    }
}

/// A builder returned by [`Query::reply_del()`](Query::reply)
#[must_use = "Resolvables do nothing unless you resolve them using the `res` method from either `SyncResolve` or `AsyncResolve`"]
#[derive(Debug)]
pub struct ReplyDelBuilder<'a> {
    query: &'a Query,
    sample_builder: DeleteSampleBuilder,
}

<<<<<<< HEAD
impl TimestampBuilderTrait for ReplyDelBuilder<'_> {
    fn timestamp<T: Into<Option<Timestamp>>>(self, timestamp: T) -> Self {
        Self {
            sample_builder: self.sample_builder.timestamp(timestamp),
            ..self
        }
=======
impl<'a, 'b> ReplyBuilder<'a, 'b> {
    #[zenoh_macros::unstable]
    pub fn with_attachment(mut self, attachment: Attachment) -> Self {
        self.attachment = Some(attachment);
        self
>>>>>>> 312c03a2
    }
}

impl SampleBuilderTrait for ReplyDelBuilder<'_> {
    #[cfg(feature = "unstable")]
    fn source_info(self, source_info: SourceInfo) -> Self {
        Self {
            sample_builder: self.sample_builder.source_info(source_info),
            ..self
        }
    }

    #[cfg(feature = "unstable")]
    fn attachment<T: Into<Option<Attachment>>>(self, attachment: T) -> Self {
        Self {
            sample_builder: self.sample_builder.attachment(attachment),
            ..self
        }
    }
}

impl QoSBuilderTrait for ReplyDelBuilder<'_> {
    fn congestion_control(self, congestion_control: CongestionControl) -> Self {
        Self {
            sample_builder: self.sample_builder.congestion_control(congestion_control),
            ..self
        }
    }

    fn priority(self, priority: Priority) -> Self {
        Self {
            sample_builder: self.sample_builder.priority(priority),
            ..self
        }
    }

    fn express(self, is_express: bool) -> Self {
        Self {
            sample_builder: self.sample_builder.express(is_express),
            ..self
        }
    }
}

<<<<<<< HEAD
/// A builder returned by [`Query::reply_err()`](Query::reply_err).
#[must_use = "Resolvables do nothing unless you resolve them using the `res` method from either `SyncResolve` or `AsyncResolve`"]
#[derive(Debug)]
pub struct ReplyErrBuilder<'a> {
    query: &'a Query,
    value: Value,
}

impl<'a> Resolvable for ReplyBuilder<'a> {
=======
impl<'a, 'b> Resolvable for ReplyBuilder<'a, 'b> {
>>>>>>> 312c03a2
    type To = ZResult<()>;
}

impl<'a, 'b> SyncResolve for ReplyBuilder<'a, 'b> {
    fn res_sync(self) -> <Self as Resolvable>::To {
<<<<<<< HEAD
        self.query._reply_sample(self.sample_builder.into())
    }
}

impl<'a> Resolvable for ReplyDelBuilder<'a> {
    type To = ZResult<()>;
}

impl SyncResolve for ReplyDelBuilder<'_> {
    fn res_sync(self) -> <Self as Resolvable>::To {
        self.query._reply_sample(self.sample_builder.into())
    }
}

impl<'a> AsyncResolve for ReplyBuilder<'a> {
    type Future = Ready<Self::To>;

    fn res_async(self) -> Self::Future {
        std::future::ready(self.res_sync())
    }
}

impl<'a> AsyncResolve for ReplyDelBuilder<'a> {
    type Future = Ready<Self::To>;

    fn res_async(self) -> Self::Future {
        std::future::ready(self.res_sync())
    }
}

impl Query {
    fn _reply_sample(&self, sample: Sample) -> ZResult<()> {
        if !self._accepts_any_replies().unwrap_or(false)
            && !self.key_expr().intersects(&sample.key_expr)
        {
            bail!("Attempted to reply on `{}`, which does not intersect with query `{}`, despite query only allowing replies on matching key expressions", sample.key_expr, self.key_expr())
=======
        let key_expr = self.key_expr?;
        if !self.query._accepts_any_replies().unwrap_or(false)
            && !self.query.key_expr().intersects(&key_expr)
        {
            bail!("Attempted to reply on `{}`, which does not intersect with query `{}`, despite query only allowing replies on matching key expressions", &key_expr, self.query.key_expr())
>>>>>>> 312c03a2
        }
        #[cfg(not(feature = "unstable"))]
        let ext_sinfo = None;
        #[cfg(feature = "unstable")]
        let ext_sinfo = sample.source_info.into();
        self.inner.primitives.send_response(Response {
            rid: self.inner.qid,
            wire_expr: WireExpr {
                scope: 0,
<<<<<<< HEAD
                suffix: std::borrow::Cow::Owned(sample.key_expr.into()),
=======
                suffix: std::borrow::Cow::Owned(key_expr.into()),
>>>>>>> 312c03a2
                mapping: Mapping::Sender,
            },
            payload: ResponseBody::Reply(zenoh::Reply {
                consolidation: zenoh::Consolidation::DEFAULT,
                ext_unknown: vec![],
                payload: match sample.kind {
                    SampleKind::Put => ReplyBody::Put(Put {
                        timestamp: sample.timestamp,
                        encoding: sample.encoding.into(),
                        ext_sinfo,
                        #[cfg(feature = "shared-memory")]
                        ext_shm: None,
                        #[cfg(feature = "unstable")]
                        ext_attachment: sample.attachment.map(|a| a.into()),
                        #[cfg(not(feature = "unstable"))]
                        ext_attachment: None,
                        ext_unknown: vec![],
                        payload: sample.payload.into(),
                    }),
                    SampleKind::Delete => ReplyBody::Del(Del {
                        timestamp: sample.timestamp,
                        ext_sinfo,
                        #[cfg(feature = "unstable")]
                        ext_attachment: sample.attachment.map(|a| a.into()),
                        #[cfg(not(feature = "unstable"))]
                        ext_attachment: None,
                        ext_unknown: vec![],
                    }),
                },
            }),
            ext_qos: sample.qos.into(),
            ext_tstamp: None,
            ext_respid: Some(response::ext::ResponderIdType {
                zid: self.inner.zid,
                eid: self.eid,
            }),
        });
        Ok(())
    }
}

<<<<<<< HEAD
=======
impl<'a, 'b> AsyncResolve for ReplyBuilder<'a, 'b> {
    type Future = Ready<Self::To>;

    fn res_async(self) -> Self::Future {
        std::future::ready(self.res_sync())
    }
}

>>>>>>> 312c03a2
impl<'a> Resolvable for ReplyErrBuilder<'a> {
    type To = ZResult<()>;
}

impl SyncResolve for ReplyErrBuilder<'_> {
    fn res_sync(self) -> <Self as Resolvable>::To {
        self.query.inner.primitives.send_response(Response {
            rid: self.query.inner.qid,
            wire_expr: WireExpr {
                scope: 0,
                suffix: std::borrow::Cow::Owned(self.query.key_expr().as_str().to_owned()),
                mapping: Mapping::Sender,
            },
            payload: ResponseBody::Err(zenoh::Err {
                encoding: self.value.encoding.into(),
                ext_sinfo: None,
                ext_unknown: vec![],
                payload: self.value.payload.into(),
            }),
            ext_qos: response::ext::QoSType::RESPONSE,
            ext_tstamp: None,
            ext_respid: Some(response::ext::ResponderIdType {
                zid: self.query.inner.zid,
                eid: self.query.eid,
            }),
        });
        Ok(())
    }
}
impl<'a> AsyncResolve for ReplyErrBuilder<'a> {
    type Future = Ready<Self::To>;

    fn res_async(self) -> Self::Future {
        std::future::ready(self.res_sync())
    }
}

pub(crate) struct QueryableState {
    pub(crate) id: Id,
    pub(crate) key_expr: WireExpr<'static>,
    pub(crate) complete: bool,
    pub(crate) origin: Locality,
    pub(crate) callback: Arc<dyn Fn(Query) + Send + Sync>,
}

impl fmt::Debug for QueryableState {
    fn fmt(&self, f: &mut fmt::Formatter) -> fmt::Result {
        f.debug_struct("Queryable")
            .field("id", &self.id)
            .field("key_expr", &self.key_expr)
            .field("complete", &self.complete)
            .finish()
    }
}

/// An entity able to reply to queries through a callback.
///
/// CallbackQueryables can be created from a zenoh [`Session`](crate::Session)
/// with the [`declare_queryable`](crate::Session::declare_queryable) function
/// and the [`callback`](QueryableBuilder::callback) function
/// of the resulting builder.
///
/// Queryables are automatically undeclared when dropped.
///
/// # Examples
/// ```no_run
/// # #[tokio::main]
/// # async fn main() {
/// use futures::prelude::*;
/// use zenoh::prelude::r#async::*;
///
/// let session = zenoh::open(config::peer()).res().await.unwrap();
/// let queryable = session.declare_queryable("key/expression").res().await.unwrap();
/// while let Ok(query) = queryable.recv_async().await {
///     println!(">> Handling query '{}'", query.selector());
///     query.reply(KeyExpr::try_from("key/expression").unwrap(), "value")
///         .res()
///         .await
///         .unwrap();
/// }
/// # }
/// ```
#[derive(Debug)]
pub(crate) struct CallbackQueryable<'a> {
    pub(crate) session: SessionRef<'a>,
    pub(crate) state: Arc<QueryableState>,
    pub(crate) alive: bool,
}

impl<'a> Undeclarable<(), QueryableUndeclaration<'a>> for CallbackQueryable<'a> {
    fn undeclare_inner(self, _: ()) -> QueryableUndeclaration<'a> {
        QueryableUndeclaration { queryable: self }
    }
}

/// A [`Resolvable`] returned when undeclaring a queryable.
///
/// # Examples
/// ```
/// # #[tokio::main]
/// # async fn main() {
/// use zenoh::prelude::r#async::*;
///
/// let session = zenoh::open(config::peer()).res().await.unwrap();
/// let queryable = session.declare_queryable("key/expression").res().await.unwrap();
/// queryable.undeclare().res().await.unwrap();
/// # }
/// ```
#[must_use = "Resolvables do nothing unless you resolve them using the `res` method from either `SyncResolve` or `AsyncResolve`"]
pub struct QueryableUndeclaration<'a> {
    queryable: CallbackQueryable<'a>,
}

impl Resolvable for QueryableUndeclaration<'_> {
    type To = ZResult<()>;
}

impl SyncResolve for QueryableUndeclaration<'_> {
    fn res_sync(mut self) -> <Self as Resolvable>::To {
        self.queryable.alive = false;
        self.queryable
            .session
            .close_queryable(self.queryable.state.id)
    }
}

impl<'a> AsyncResolve for QueryableUndeclaration<'a> {
    type Future = Ready<Self::To>;

    fn res_async(self) -> Self::Future {
        std::future::ready(self.res_sync())
    }
}

impl Drop for CallbackQueryable<'_> {
    fn drop(&mut self) {
        if self.alive {
            let _ = self.session.close_queryable(self.state.id);
        }
    }
}

/// A builder for initializing a [`Queryable`].
///
/// # Examples
/// ```
/// # #[tokio::main]
/// # async fn main() {
/// use zenoh::prelude::r#async::*;
/// use zenoh::queryable;
///
/// let session = zenoh::open(config::peer()).res().await.unwrap();
/// let queryable = session.declare_queryable("key/expression").res().await.unwrap();
/// # }
/// ```
#[must_use = "Resolvables do nothing unless you resolve them using the `res` method from either `SyncResolve` or `AsyncResolve`"]
#[derive(Debug)]
pub struct QueryableBuilder<'a, 'b, Handler> {
    pub(crate) session: SessionRef<'a>,
    pub(crate) key_expr: ZResult<KeyExpr<'b>>,
    pub(crate) complete: bool,
    pub(crate) origin: Locality,
    pub(crate) handler: Handler,
}

impl<'a, 'b> QueryableBuilder<'a, 'b, DefaultHandler> {
    /// Receive the queries for this Queryable with a callback.
    ///
    /// # Examples
    /// ```
    /// # #[tokio::main]
    /// # async fn main() {
    /// use zenoh::prelude::r#async::*;
    ///
    /// let session = zenoh::open(config::peer()).res().await.unwrap();
    /// let queryable = session
    ///     .declare_queryable("key/expression")
    ///     .callback(|query| {println!(">> Handling query '{}'", query.selector());})
    ///     .res()
    ///     .await
    ///     .unwrap();
    /// # }
    /// ```
    #[inline]
    pub fn callback<Callback>(self, callback: Callback) -> QueryableBuilder<'a, 'b, Callback>
    where
        Callback: Fn(Query) + Send + Sync + 'static,
    {
        let QueryableBuilder {
            session,
            key_expr,
            complete,
            origin,
            handler: _,
        } = self;
        QueryableBuilder {
            session,
            key_expr,
            complete,
            origin,
            handler: callback,
        }
    }

    /// Receive the queries for this Queryable with a mutable callback.
    ///
    /// Using this guarantees that your callback will never be called concurrently.
    /// If your callback is also accepted by the [`callback`](QueryableBuilder::callback) method, we suggest you use it instead of `callback_mut`
    ///
    /// # Examples
    /// ```
    /// # #[tokio::main]
    /// # async fn main() {
    /// use zenoh::prelude::r#async::*;
    ///
    /// let session = zenoh::open(config::peer()).res().await.unwrap();
    /// let mut n = 0;
    /// let queryable = session
    ///     .declare_queryable("key/expression")
    ///     .callback_mut(move |query| {n += 1;})
    ///     .res()
    ///     .await
    ///     .unwrap();
    /// # }
    /// ```
    #[inline]
    pub fn callback_mut<CallbackMut>(
        self,
        callback: CallbackMut,
    ) -> QueryableBuilder<'a, 'b, impl Fn(Query) + Send + Sync + 'static>
    where
        CallbackMut: FnMut(Query) + Send + Sync + 'static,
    {
        self.callback(locked(callback))
    }

    /// Receive the queries for this Queryable with a [`Handler`](crate::prelude::IntoHandler).
    ///
    /// # Examples
    /// ```no_run
    /// # #[tokio::main]
    /// # async fn main() {
    /// use zenoh::prelude::r#async::*;
    ///
    /// let session = zenoh::open(config::peer()).res().await.unwrap();
    /// let queryable = session
    ///     .declare_queryable("key/expression")
    ///     .with(flume::bounded(32))
    ///     .res()
    ///     .await
    ///     .unwrap();
    /// while let Ok(query) = queryable.recv_async().await {
    ///     println!(">> Handling query '{}'", query.selector());
    /// }
    /// # }
    /// ```
    #[inline]
    pub fn with<Handler>(self, handler: Handler) -> QueryableBuilder<'a, 'b, Handler>
    where
        Handler: crate::prelude::IntoHandler<'static, Query>,
    {
        let QueryableBuilder {
            session,
            key_expr,
            complete,
            origin,
            handler: _,
        } = self;
        QueryableBuilder {
            session,
            key_expr,
            complete,
            origin,
            handler,
        }
    }

    /// Restrict the matching queries that will be receive by this [`Queryable`]
    /// to the ones that have the given [`Locality`](crate::prelude::Locality).
    #[inline]
    #[zenoh_macros::unstable]
    pub fn allowed_origin(mut self, origin: Locality) -> Self {
        self.origin = origin;
        self
    }
}
impl<'a, 'b, Handler> QueryableBuilder<'a, 'b, Handler> {
    /// Change queryable completeness.
    #[inline]
    pub fn complete(mut self, complete: bool) -> Self {
        self.complete = complete;
        self
    }
}

/// A queryable that provides data through a [`Handler`](crate::prelude::IntoHandler).
///
/// Queryables can be created from a zenoh [`Session`]
/// with the [`declare_queryable`](crate::Session::declare_queryable) function
/// and the [`with`](QueryableBuilder::with) function
/// of the resulting builder.
///
/// Queryables are automatically undeclared when dropped.
///
/// # Examples
/// ```no_run
/// # #[tokio::main]
/// # async fn main() {
/// use zenoh::prelude::r#async::*;
///
/// let session = zenoh::open(config::peer()).res().await.unwrap();
/// let queryable = session
///     .declare_queryable("key/expression")
///     .with(flume::bounded(32))
///     .res()
///     .await
///     .unwrap();
/// while let Ok(query) = queryable.recv_async().await {
///     println!(">> Handling query '{}'", query.selector());
///     query.reply(KeyExpr::try_from("key/expression").unwrap(), "value")
///         .res()
///         .await
///         .unwrap();
/// }
/// # }
/// ```
#[non_exhaustive]
#[derive(Debug)]
pub struct Queryable<'a, Receiver> {
    pub(crate) queryable: CallbackQueryable<'a>,
    pub receiver: Receiver,
}

impl<'a, Receiver> Queryable<'a, Receiver> {
    /// Returns the [`EntityGlobalId`] of this Queryable.
    ///
    /// # Examples
    /// ```
    /// # #[tokio::main]
    /// # async fn main() {
    /// use zenoh::prelude::r#async::*;
    ///
    /// let session = zenoh::open(config::peer()).res().await.unwrap();
    /// let queryable = session.declare_queryable("key/expression")
    ///     .res()
    ///     .await
    ///     .unwrap();
    /// let queryable_id = queryable.id();
    /// # }
    /// ```
    #[zenoh_macros::unstable]
    pub fn id(&self) -> EntityGlobalId {
        EntityGlobalId {
            zid: self.queryable.session.zid(),
            eid: self.queryable.state.id,
        }
    }

    #[inline]
    pub fn undeclare(self) -> impl Resolve<ZResult<()>> + 'a {
        Undeclarable::undeclare_inner(self, ())
    }
}

impl<'a, T> Undeclarable<(), QueryableUndeclaration<'a>> for Queryable<'a, T> {
    fn undeclare_inner(self, _: ()) -> QueryableUndeclaration<'a> {
        Undeclarable::undeclare_inner(self.queryable, ())
    }
}

impl<Receiver> Deref for Queryable<'_, Receiver> {
    type Target = Receiver;

    fn deref(&self) -> &Self::Target {
        &self.receiver
    }
}

impl<'a, Handler> Resolvable for QueryableBuilder<'a, '_, Handler>
where
    Handler: IntoHandler<'static, Query> + Send,
    Handler::Handler: Send,
{
    type To = ZResult<Queryable<'a, Handler::Handler>>;
}

impl<'a, Handler> SyncResolve for QueryableBuilder<'a, '_, Handler>
where
    Handler: IntoHandler<'static, Query> + Send,
    Handler::Handler: Send,
{
    fn res_sync(self) -> <Self as Resolvable>::To {
        let session = self.session;
        let (callback, receiver) = self.handler.into_handler();
        session
            .declare_queryable_inner(
                &self.key_expr?.to_wire(&session),
                self.complete,
                self.origin,
                callback,
            )
            .map(|qable_state| Queryable {
                queryable: CallbackQueryable {
                    session,
                    state: qable_state,
                    alive: true,
                },
                receiver,
            })
    }
}

impl<'a, Handler> AsyncResolve for QueryableBuilder<'a, '_, Handler>
where
    Handler: IntoHandler<'static, Query> + Send,
    Handler::Handler: Send,
{
    type Future = Ready<Self::To>;

    fn res_async(self) -> Self::Future {
        std::future::ready(self.res_sync())
    }
}<|MERGE_RESOLUTION|>--- conflicted
+++ resolved
@@ -115,38 +115,10 @@
     #[inline(always)]
     #[cfg(feature = "unstable")]
     #[doc(hidden)]
-<<<<<<< HEAD
     pub fn reply_sample(&self, sample: Sample) -> ReplySampleBuilder<'_> {
         ReplySampleBuilder {
             query: self,
             sample_builder: sample.into(),
-=======
-    pub fn reply_sample(&self, sample: Sample) -> ReplyBuilder<'_, 'static> {
-        let Sample {
-            key_expr,
-            payload,
-            kind,
-            encoding,
-            timestamp,
-            qos,
-            #[cfg(feature = "unstable")]
-            source_info,
-            #[cfg(feature = "unstable")]
-            attachment,
-        } = sample;
-        ReplyBuilder {
-            query: self,
-            key_expr: Ok(key_expr),
-            payload,
-            kind,
-            encoding,
-            timestamp,
-            qos,
-            #[cfg(feature = "unstable")]
-            source_info,
-            #[cfg(feature = "unstable")]
-            attachment,
->>>>>>> 312c03a2
         }
     }
 
@@ -170,20 +142,7 @@
             SampleBuilder::put(key_expr, payload).qos(response::ext::QoSType::RESPONSE.into());
         ReplyBuilder {
             query: self,
-<<<<<<< HEAD
             sample_builder,
-=======
-            key_expr: key_expr.try_into().map_err(Into::into),
-            payload: payload.into(),
-            kind: SampleKind::Put,
-            timestamp: None,
-            encoding: Encoding::default(),
-            qos: response::ext::QoSType::RESPONSE.into(),
-            #[cfg(feature = "unstable")]
-            source_info: SourceInfo::empty(),
-            #[cfg(feature = "unstable")]
-            attachment: None,
->>>>>>> 312c03a2
         }
     }
     /// Sends a error reply to this Query.
@@ -205,11 +164,7 @@
     /// Unless the query has enabled disjoint replies (you can check this through [`Query::accepts_replies`]),
     /// replying on a disjoint key expression will result in an error when resolving the reply.
     #[inline(always)]
-<<<<<<< HEAD
     pub fn reply_del<IntoKeyExpr>(&self, key_expr: IntoKeyExpr) -> ReplyDelBuilder<'_>
-=======
-    pub fn reply_del<'b, TryIntoKeyExpr>(&self, key_expr: TryIntoKeyExpr) -> ReplyBuilder<'_, 'b>
->>>>>>> 312c03a2
     where
         TryIntoKeyExpr: TryInto<KeyExpr<'b>>,
         <TryIntoKeyExpr as TryInto<KeyExpr<'b>>>::Error: Into<zenoh_result::Error>,
@@ -218,20 +173,7 @@
             DeleteSampleBuilder::new(key_expr).with_qos(response::ext::QoSType::RESPONSE.into());
         ReplyDelBuilder {
             query: self,
-<<<<<<< HEAD
             sample_builder,
-=======
-            key_expr: key_expr.try_into().map_err(Into::into),
-            payload: Payload::empty(),
-            kind: SampleKind::Delete,
-            timestamp: None,
-            encoding: Encoding::default(),
-            qos: response::ext::QoSType::RESPONSE.into(),
-            #[cfg(feature = "unstable")]
-            source_info: SourceInfo::empty(),
-            #[cfg(feature = "unstable")]
-            attachment: None,
->>>>>>> 312c03a2
         }
     }
 
@@ -371,7 +313,6 @@
 #[derive(Debug)]
 pub struct ReplyBuilder<'a, 'b> {
     query: &'a Query,
-<<<<<<< HEAD
     sample_builder: PutSampleBuilder,
 }
 
@@ -385,14 +326,6 @@
 }
 
 impl SampleBuilderTrait for ReplyBuilder<'_> {
-=======
-    key_expr: ZResult<KeyExpr<'b>>,
-    payload: Payload,
-    kind: SampleKind,
-    encoding: Encoding,
-    timestamp: Option<Timestamp>,
-    qos: QoS,
->>>>>>> 312c03a2
     #[cfg(feature = "unstable")]
     fn source_info(self, source_info: SourceInfo) -> Self {
         Self {
@@ -464,20 +397,12 @@
     sample_builder: DeleteSampleBuilder,
 }
 
-<<<<<<< HEAD
 impl TimestampBuilderTrait for ReplyDelBuilder<'_> {
     fn timestamp<T: Into<Option<Timestamp>>>(self, timestamp: T) -> Self {
         Self {
             sample_builder: self.sample_builder.timestamp(timestamp),
             ..self
         }
-=======
-impl<'a, 'b> ReplyBuilder<'a, 'b> {
-    #[zenoh_macros::unstable]
-    pub fn with_attachment(mut self, attachment: Attachment) -> Self {
-        self.attachment = Some(attachment);
-        self
->>>>>>> 312c03a2
     }
 }
 
@@ -522,7 +447,6 @@
     }
 }
 
-<<<<<<< HEAD
 /// A builder returned by [`Query::reply_err()`](Query::reply_err).
 #[must_use = "Resolvables do nothing unless you resolve them using the `res` method from either `SyncResolve` or `AsyncResolve`"]
 #[derive(Debug)]
@@ -531,16 +455,12 @@
     value: Value,
 }
 
-impl<'a> Resolvable for ReplyBuilder<'a> {
-=======
 impl<'a, 'b> Resolvable for ReplyBuilder<'a, 'b> {
->>>>>>> 312c03a2
     type To = ZResult<()>;
 }
 
 impl<'a, 'b> SyncResolve for ReplyBuilder<'a, 'b> {
     fn res_sync(self) -> <Self as Resolvable>::To {
-<<<<<<< HEAD
         self.query._reply_sample(self.sample_builder.into())
     }
 }
@@ -577,13 +497,6 @@
             && !self.key_expr().intersects(&sample.key_expr)
         {
             bail!("Attempted to reply on `{}`, which does not intersect with query `{}`, despite query only allowing replies on matching key expressions", sample.key_expr, self.key_expr())
-=======
-        let key_expr = self.key_expr?;
-        if !self.query._accepts_any_replies().unwrap_or(false)
-            && !self.query.key_expr().intersects(&key_expr)
-        {
-            bail!("Attempted to reply on `{}`, which does not intersect with query `{}`, despite query only allowing replies on matching key expressions", &key_expr, self.query.key_expr())
->>>>>>> 312c03a2
         }
         #[cfg(not(feature = "unstable"))]
         let ext_sinfo = None;
@@ -593,11 +506,7 @@
             rid: self.inner.qid,
             wire_expr: WireExpr {
                 scope: 0,
-<<<<<<< HEAD
                 suffix: std::borrow::Cow::Owned(sample.key_expr.into()),
-=======
-                suffix: std::borrow::Cow::Owned(key_expr.into()),
->>>>>>> 312c03a2
                 mapping: Mapping::Sender,
             },
             payload: ResponseBody::Reply(zenoh::Reply {
@@ -639,17 +548,6 @@
     }
 }
 
-<<<<<<< HEAD
-=======
-impl<'a, 'b> AsyncResolve for ReplyBuilder<'a, 'b> {
-    type Future = Ready<Self::To>;
-
-    fn res_async(self) -> Self::Future {
-        std::future::ready(self.res_sync())
-    }
-}
-
->>>>>>> 312c03a2
 impl<'a> Resolvable for ReplyErrBuilder<'a> {
     type To = ZResult<()>;
 }
