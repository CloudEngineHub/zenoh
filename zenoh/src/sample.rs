--- conflicted
+++ resolved
@@ -14,24 +14,15 @@
 
 //! Sample primitives
 use crate::buffers::ZBuf;
-<<<<<<< HEAD
-use crate::prelude::{Encoding, KeyExpr, SampleKind, Value, ZenohId};
-=======
-use crate::prelude::{KeyExpr, Value, ZenohId};
->>>>>>> cc8d4a1f
+use crate::prelude::{Encoding, KeyExpr, Value, ZenohId};
 use crate::query::Reply;
 use crate::time::{new_reception_timestamp, Timestamp};
 #[zenoh_macros::unstable]
 use serde::Serialize;
-<<<<<<< HEAD
-use std::convert::{TryFrom, TryInto};
-=======
 use std::{
     convert::{TryFrom, TryInto},
     fmt,
 };
-use zenoh_protocol::core::Encoding;
->>>>>>> cc8d4a1f
 
 pub type SourceSn = u64;
 
