--- conflicted
+++ resolved
@@ -23,10 +23,6 @@
 use crate::net::primitives::Primitives;
 use crate::net::routing::dispatcher::face::Face;
 use crate::net::runtime::Runtime;
-<<<<<<< HEAD
-=======
-use crate::net::transport::primitives::Primitives;
->>>>>>> 78acc132
 use crate::prelude::Locality;
 use crate::prelude::{KeyExpr, Parameters};
 use crate::publication::*;
@@ -1498,22 +1494,19 @@
         key_expr: &KeyExpr,
         destination: Locality,
     ) -> ZResult<MatchingStatus> {
-        use crate::net::routing::router::RoutingExpr;
-        use zenoh_protocol::core::WhatAmI;
+        use crate::net::routing::dispatcher::tables::RoutingExpr;
         let tables = zread!(self.runtime.router.tables.tables);
-        let res = crate::net::routing::resource::Resource::get_resource(
+        let res = crate::net::routing::dispatcher::resource::Resource::get_resource(
             &tables.root_res,
             key_expr.as_str(),
         );
 
-        let route = crate::net::routing::pubsub::get_data_route(
+        let route = crate::net::routing::dispatcher::pubsub::get_local_data_route(
             &tables,
-            WhatAmI::Client,
-            0,
             &res,
             &mut RoutingExpr::new(&tables.root_res, key_expr.as_str()),
-            0,
         );
+
         drop(tables);
         let matching = match destination {
             Locality::Any => !route.is_empty(),
